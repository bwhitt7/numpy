--- conflicted
+++ resolved
@@ -1,8 +1,3 @@
-<<<<<<< HEAD
-import pytest
-
-=======
->>>>>>> c8e20055
 import numpy as np
 import numpy.ma as ma
 from numpy.lib.recfunctions import (
@@ -239,7 +234,6 @@
         dt = np.dtype((np.record, dt))
         assert_(repack_fields(dt).type is np.record)
 
-    @pytest.mark.thread_unsafe(reason="memmap is thread-unsafe (gh-29126)")
     def test_structured_to_unstructured(self, tmp_path):
         a = np.zeros(4, dtype=[('a', 'i4'), ('b', 'f4,u2'), ('c', 'f4', 2)])
         out = structured_to_unstructured(a)
