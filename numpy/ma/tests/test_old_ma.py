import pickle
from functools import reduce

import pytest

import numpy as np
import numpy._core.fromnumeric as fromnumeric
import numpy._core.umath as umath
from numpy.ma import (
    MaskedArray,
    MaskType,
    absolute,
    add,
    all,
    allclose,
    allequal,
    alltrue,
    arange,
    arccos,
    arcsin,
    arctan,
    arctan2,
    array,
    average,
    choose,
    concatenate,
    conjugate,
    cos,
    cosh,
    count,
    divide,
    equal,
    exp,
    filled,
    getmask,
    greater,
    greater_equal,
    inner,
    isMaskedArray,
    less,
    less_equal,
    log,
    log10,
    make_mask,
    masked,
    masked_array,
    masked_equal,
    masked_greater,
    masked_greater_equal,
    masked_inside,
    masked_less,
    masked_less_equal,
    masked_not_equal,
    masked_outside,
    masked_print_option,
    masked_values,
    masked_where,
    maximum,
    minimum,
    multiply,
    nomask,
    nonzero,
    not_equal,
    ones,
    outer,
    product,
    put,
    ravel,
    repeat,
    resize,
    shape,
    sin,
    sinh,
    sometrue,
    sort,
    sqrt,
    subtract,
    sum,
    take,
    tan,
    tanh,
    transpose,
    where,
    zeros,
)
from numpy.testing import assert_, assert_equal, assert_raises

pi = np.pi


def eq(v, w, msg=''):
    result = allclose(v, w)
    if not result:
        print(f'Not eq:{msg}\n{v}\n----{w}')
    return result


class TestMa:
<<<<<<< HEAD
=======

>>>>>>> c8e20055
    def _create_data(self):
        x = np.array([1., 1., 1., -2., pi / 2.0, 4., 5., -10., 10., 1., 2., 3.])
        y = np.array([5., 0., 3., 2., -1., -4., 0., -10., 10., 1., 0., 3.])
        a10 = 10.
        m1 = [1, 0, 0, 0, 0, 0, 1, 0, 0, 0, 0, 0]
        m2 = [0, 0, 1, 0, 0, 1, 1, 0, 0, 0, 0, 1]
        xm = array(x, mask=m1)
        ym = array(y, mask=m2)
        z = np.array([-.5, 0., .5, .8])
        zm = array(z, mask=[0, 1, 0, 0])
        xf = np.where(m1, 1e+20, x)
        s = x.shape
        xm.set_fill_value(1e+20)
<<<<<<< HEAD
        return (x, y, a10, m1, m2, xm, ym, z, zm, xf, s)

    def test_testBasic1d(self):
        # Test of basic array creation and properties in 1 dimension.
        (x, y, a10, m1, m2, xm, ym, z, zm, xf, s) = self._create_data()
=======
        return x, y, a10, m1, m2, xm, ym, z, zm, xf, s

    def test_testBasic1d(self):
        # Test of basic array creation and properties in 1 dimension.
        x, _, _, m1, _, xm, _, _, _, xf, s = self._create_data()
>>>>>>> c8e20055
        assert_(not isMaskedArray(x))
        assert_(isMaskedArray(xm))
        assert_equal(shape(xm), s)
        assert_equal(xm.shape, s)
        assert_equal(xm.dtype, x.dtype)
        assert_equal(xm.size, reduce(lambda x, y: x * y, s))
        assert_equal(count(xm), len(m1) - reduce(lambda x, y: x + y, m1))
        assert_(eq(xm, xf))
        assert_(eq(filled(xm, 1.e20), xf))
        assert_(eq(x, xm))

    @pytest.mark.parametrize("s", [(4, 3), (6, 2)])
    def test_testBasic2d(self, s):
        # Test of basic array creation and properties in 2 dimensions.
<<<<<<< HEAD
        (x, y, a10, m1, m2, xm, ym, z, zm, xf, s) = self._create_data()
=======
        x, y, _, m1, _, xm, ym, _, _, xf, s = self._create_data()
>>>>>>> c8e20055
        x.shape = s
        y.shape = s
        xm.shape = s
        ym.shape = s
        xf.shape = s

        assert_(not isMaskedArray(x))
        assert_(isMaskedArray(xm))
        assert_equal(shape(xm), s)
        assert_equal(xm.shape, s)
        assert_equal(xm.size, reduce(lambda x, y: x * y, s))
        assert_equal(count(xm), len(m1) - reduce(lambda x, y: x + y, m1))
        assert_(eq(xm, xf))
        assert_(eq(filled(xm, 1.e20), xf))
        assert_(eq(x, xm))

    def test_testArithmetic(self):
        # Test of basic arithmetic.
<<<<<<< HEAD
        (x, y, a10, m1, m2, xm, ym, z, zm, xf, s) = self._create_data()
=======
        x, y, a10, _, _, xm, ym, _, _, xf, s = self._create_data()
>>>>>>> c8e20055
        a2d = array([[1, 2], [0, 4]])
        a2dm = masked_array(a2d, [[0, 0], [1, 0]])
        assert_(eq(a2d * a2d, a2d * a2dm))
        assert_(eq(a2d + a2d, a2d + a2dm))
        assert_(eq(a2d - a2d, a2d - a2dm))
        for s in [(12,), (4, 3), (2, 6)]:
            x = x.reshape(s)
            y = y.reshape(s)
            xm = xm.reshape(s)
            ym = ym.reshape(s)
            xf = xf.reshape(s)
            assert_(eq(-x, -xm))
            assert_(eq(x + y, xm + ym))
            assert_(eq(x - y, xm - ym))
            assert_(eq(x * y, xm * ym))
            with np.errstate(divide='ignore', invalid='ignore'):
                assert_(eq(x / y, xm / ym))
            assert_(eq(a10 + y, a10 + ym))
            assert_(eq(a10 - y, a10 - ym))
            assert_(eq(a10 * y, a10 * ym))
            with np.errstate(divide='ignore', invalid='ignore'):
                assert_(eq(a10 / y, a10 / ym))
            assert_(eq(x + a10, xm + a10))
            assert_(eq(x - a10, xm - a10))
            assert_(eq(x * a10, xm * a10))
            assert_(eq(x / a10, xm / a10))
            assert_(eq(x ** 2, xm ** 2))
            assert_(eq(abs(x) ** 2.5, abs(xm) ** 2.5))
            assert_(eq(x ** y, xm ** ym))
            assert_(eq(np.add(x, y), add(xm, ym)))
            assert_(eq(np.subtract(x, y), subtract(xm, ym)))
            assert_(eq(np.multiply(x, y), multiply(xm, ym)))
            with np.errstate(divide='ignore', invalid='ignore'):
                assert_(eq(np.divide(x, y), divide(xm, ym)))

    def test_testMixedArithmetic(self):
        na = np.array([1])
        ma = array([1])
        assert_(isinstance(na + ma, MaskedArray))
        assert_(isinstance(ma + na, MaskedArray))

    def test_testUfuncs1(self):
        # Test various functions such as sin, cos.
<<<<<<< HEAD
        (x, y, a10, m1, m2, xm, ym, z, zm, xf, s) = self._create_data()
=======
        x, y, _, _, _, xm, ym, z, zm, _, _ = self._create_data()
>>>>>>> c8e20055
        assert_(eq(np.cos(x), cos(xm)))
        assert_(eq(np.cosh(x), cosh(xm)))
        assert_(eq(np.sin(x), sin(xm)))
        assert_(eq(np.sinh(x), sinh(xm)))
        assert_(eq(np.tan(x), tan(xm)))
        assert_(eq(np.tanh(x), tanh(xm)))
        with np.errstate(divide='ignore', invalid='ignore'):
            assert_(eq(np.sqrt(abs(x)), sqrt(xm)))
            assert_(eq(np.log(abs(x)), log(xm)))
            assert_(eq(np.log10(abs(x)), log10(xm)))
        assert_(eq(np.exp(x), exp(xm)))
        assert_(eq(np.arcsin(z), arcsin(zm)))
        assert_(eq(np.arccos(z), arccos(zm)))
        assert_(eq(np.arctan(z), arctan(zm)))
        assert_(eq(np.arctan2(x, y), arctan2(xm, ym)))
        assert_(eq(np.absolute(x), absolute(xm)))
        assert_(eq(np.equal(x, y), equal(xm, ym)))
        assert_(eq(np.not_equal(x, y), not_equal(xm, ym)))
        assert_(eq(np.less(x, y), less(xm, ym)))
        assert_(eq(np.greater(x, y), greater(xm, ym)))
        assert_(eq(np.less_equal(x, y), less_equal(xm, ym)))
        assert_(eq(np.greater_equal(x, y), greater_equal(xm, ym)))
        assert_(eq(np.conjugate(x), conjugate(xm)))
        assert_(eq(np.concatenate((x, y)), concatenate((xm, ym))))
        assert_(eq(np.concatenate((x, y)), concatenate((x, y))))
        assert_(eq(np.concatenate((x, y)), concatenate((xm, y))))
        assert_(eq(np.concatenate((x, y, x)), concatenate((x, ym, x))))

    def test_xtestCount(self):
        # Test count
        ott = array([0., 1., 2., 3.], mask=[1, 0, 0, 0])
        assert_(count(ott).dtype.type is np.intp)
        assert_equal(3, count(ott))
        assert_equal(1, count(1))
        assert_(eq(0, array(1, mask=[1])))
        ott = ott.reshape((2, 2))
        assert_(count(ott).dtype.type is np.intp)
        assert_(isinstance(count(ott, 0), np.ndarray))
        assert_(count(ott).dtype.type is np.intp)
        assert_(eq(3, count(ott)))
        assert_(getmask(count(ott, 0)) is nomask)
        assert_(eq([1, 2], count(ott, 0)))

    def test_testMinMax(self):
        # Test minimum and maximum.
<<<<<<< HEAD
        (x, y, a10, m1, m2, xm, ym, z, zm, xf, s) = self._create_data()
=======
        x, _, _, _, _, xm, _, _, _, _, _ = self._create_data()
>>>>>>> c8e20055
        xr = np.ravel(x)  # max doesn't work if shaped
        xmr = ravel(xm)

        # true because of careful selection of data
        assert_(eq(max(xr), maximum.reduce(xmr)))
        assert_(eq(min(xr), minimum.reduce(xmr)))

    def test_testAddSumProd(self):
        # Test add, sum, product.
<<<<<<< HEAD
        (x, y, a10, m1, m2, xm, ym, z, zm, xf, s) = self._create_data()
=======
        x, y, _, _, _, xm, ym, _, _, _, s = self._create_data()
>>>>>>> c8e20055
        assert_(eq(np.add.reduce(x), add.reduce(x)))
        assert_(eq(np.add.accumulate(x), add.accumulate(x)))
        assert_(eq(4, sum(array(4), axis=0)))
        assert_(eq(4, sum(array(4), axis=0)))
        assert_(eq(np.sum(x, axis=0), sum(x, axis=0)))
        assert_(eq(np.sum(filled(xm, 0), axis=0), sum(xm, axis=0)))
        assert_(eq(np.sum(x, 0), sum(x, 0)))
        assert_(eq(np.prod(x, axis=0), product(x, axis=0)))
        assert_(eq(np.prod(x, 0), product(x, 0)))
        assert_(eq(np.prod(filled(xm, 1), axis=0),
                           product(xm, axis=0)))
        if len(s) > 1:
            assert_(eq(np.concatenate((x, y), 1),
                               concatenate((xm, ym), 1)))
            assert_(eq(np.add.reduce(x, 1), add.reduce(x, 1)))
            assert_(eq(np.sum(x, 1), sum(x, 1)))
            assert_(eq(np.prod(x, 1), product(x, 1)))

    def test_testCI(self):
        # Test of conversions and indexing
        x1 = np.array([1, 2, 4, 3])
        x2 = array(x1, mask=[1, 0, 0, 0])
        x3 = array(x1, mask=[0, 1, 0, 1])
        x4 = array(x1)
        # test conversion to strings
        str(x2)  # raises?
        repr(x2)  # raises?
        assert_(eq(np.sort(x1), sort(x2, fill_value=0)))
        # tests of indexing
        assert_(type(x2[1]) is type(x1[1]))
        assert_(x1[1] == x2[1])
        assert_(x2[0] is masked)
        assert_(eq(x1[2], x2[2]))
        assert_(eq(x1[2:5], x2[2:5]))
        assert_(eq(x1[:], x2[:]))
        assert_(eq(x1[1:], x3[1:]))
        x1[2] = 9
        x2[2] = 9
        assert_(eq(x1, x2))
        x1[1:3] = 99
        x2[1:3] = 99
        assert_(eq(x1, x2))
        x2[1] = masked
        assert_(eq(x1, x2))
        x2[1:3] = masked
        assert_(eq(x1, x2))
        x2[:] = x1
        x2[1] = masked
        assert_(allequal(getmask(x2), array([0, 1, 0, 0])))
        x3[:] = masked_array([1, 2, 3, 4], [0, 1, 1, 0])
        assert_(allequal(getmask(x3), array([0, 1, 1, 0])))
        x4[:] = masked_array([1, 2, 3, 4], [0, 1, 1, 0])
        assert_(allequal(getmask(x4), array([0, 1, 1, 0])))
        assert_(allequal(x4, array([1, 2, 3, 4])))
        x1 = np.arange(5) * 1.0
        x2 = masked_values(x1, 3.0)
        assert_(eq(x1, x2))
        assert_(allequal(array([0, 0, 0, 1, 0], MaskType), x2.mask))
        assert_(eq(3.0, x2.fill_value))
        x1 = array([1, 'hello', 2, 3], object)
        x2 = np.array([1, 'hello', 2, 3], object)
        s1 = x1[1]
        s2 = x2[1]
        assert_equal(type(s2), str)
        assert_equal(type(s1), str)
        assert_equal(s1, s2)
        assert_(x1[1:1].shape == (0,))

    def test_testCopySize(self):
        # Tests of some subtle points of copying and sizing.
        n = [0, 0, 1, 0, 0]
        m = make_mask(n)
        m2 = make_mask(m)
        assert_(m is m2)
        m3 = make_mask(m, copy=True)
        assert_(m is not m3)

        x1 = np.arange(5)
        y1 = array(x1, mask=m)
        assert_(y1._data is not x1)
        assert_(allequal(x1, y1._data))
        assert_(y1._mask is m)

        y1a = array(y1, copy=0)
        # For copy=False, one might expect that the array would just
        # passed on, i.e., that it would be "is" instead of "==".
        # See gh-4043 for discussion.
        assert_(y1a._mask.__array_interface__ ==
                y1._mask.__array_interface__)

        y2 = array(x1, mask=m3, copy=0)
        assert_(y2._mask is m3)
        assert_(y2[2] is masked)
        y2[2] = 9
        assert_(y2[2] is not masked)
        assert_(y2._mask is m3)
        assert_(allequal(y2.mask, 0))

        y2a = array(x1, mask=m, copy=1)
        assert_(y2a._mask is not m)
        assert_(y2a[2] is masked)
        y2a[2] = 9
        assert_(y2a[2] is not masked)
        assert_(y2a._mask is not m)
        assert_(allequal(y2a.mask, 0))

        y3 = array(x1 * 1.0, mask=m)
        assert_(filled(y3).dtype is (x1 * 1.0).dtype)

        x4 = arange(4)
        x4[2] = masked
        y4 = resize(x4, (8,))
        assert_(eq(concatenate([x4, x4]), y4))
        assert_(eq(getmask(y4), [0, 0, 1, 0, 0, 0, 1, 0]))
        y5 = repeat(x4, (2, 2, 2, 2), axis=0)
        assert_(eq(y5, [0, 0, 1, 1, 2, 2, 3, 3]))
        y6 = repeat(x4, 2, axis=0)
        assert_(eq(y5, y6))

    def test_testPut(self):
        # Test of put
        d = arange(5)
        n = [0, 0, 0, 1, 1]
        m = make_mask(n)
        m2 = m.copy()
        x = array(d, mask=m)
        assert_(x[3] is masked)
        assert_(x[4] is masked)
        x[[1, 4]] = [10, 40]
        assert_(x._mask is m)
        assert_(x[3] is masked)
        assert_(x[4] is not masked)
        assert_(eq(x, [0, 10, 2, -1, 40]))

        x = array(d, mask=m2, copy=True)
        x.put([0, 1, 2], [-1, 100, 200])
        assert_(x._mask is not m2)
        assert_(x[3] is masked)
        assert_(x[4] is masked)
        assert_(eq(x, [-1, 100, 200, 0, 0]))

    def test_testPut2(self):
        # Test of put
        d = arange(5)
        x = array(d, mask=[0, 0, 0, 0, 0])
        z = array([10, 40], mask=[1, 0])
        assert_(x[2] is not masked)
        assert_(x[3] is not masked)
        x[2:4] = z
        assert_(x[2] is masked)
        assert_(x[3] is not masked)
        assert_(eq(x, [0, 1, 10, 40, 4]))

        d = arange(5)
        x = array(d, mask=[0, 0, 0, 0, 0])
        y = x[2:4]
        z = array([10, 40], mask=[1, 0])
        assert_(x[2] is not masked)
        assert_(x[3] is not masked)
        y[:] = z
        assert_(y[0] is masked)
        assert_(y[1] is not masked)
        assert_(eq(y, [10, 40]))
        assert_(x[2] is masked)
        assert_(x[3] is not masked)
        assert_(eq(x, [0, 1, 10, 40, 4]))

    def test_testMaPut(self):
<<<<<<< HEAD
        (x, y, a10, m1, m2, xm, ym, z, zm, xf, s) = self._create_data()
=======
        _, _, _, _, _, _, ym, _, zm, _, _ = self._create_data()
>>>>>>> c8e20055
        m = [1, 0, 0, 0, 0, 0, 1, 0, 0, 1, 0, 1]
        i = np.nonzero(m)[0]
        put(ym, i, zm)
        assert_(all(take(ym, i, axis=0) == zm))

    def test_testOddFeatures(self):
        # Test of other odd features
        x = arange(20)
        x = x.reshape(4, 5)
        x.flat[5] = 12
        assert_(x[1, 0] == 12)
        z = x + 10j * x
        assert_(eq(z.real, x))
        assert_(eq(z.imag, 10 * x))
        assert_(eq((z * conjugate(z)).real, 101 * x * x))
        z.imag[...] = 0.0

        x = arange(10)
        x[3] = masked
        assert_(str(x[3]) == str(masked))
        c = x >= 8
        assert_(count(where(c, masked, masked)) == 0)
        assert_(shape(where(c, masked, masked)) == c.shape)
        z = where(c, x, masked)
        assert_(z.dtype is x.dtype)
        assert_(z[3] is masked)
        assert_(z[4] is masked)
        assert_(z[7] is masked)
        assert_(z[8] is not masked)
        assert_(z[9] is not masked)
        assert_(eq(x, z))
        z = where(c, masked, x)
        assert_(z.dtype is x.dtype)
        assert_(z[3] is masked)
        assert_(z[4] is not masked)
        assert_(z[7] is not masked)
        assert_(z[8] is masked)
        assert_(z[9] is masked)
        z = masked_where(c, x)
        assert_(z.dtype is x.dtype)
        assert_(z[3] is masked)
        assert_(z[4] is not masked)
        assert_(z[7] is not masked)
        assert_(z[8] is masked)
        assert_(z[9] is masked)
        assert_(eq(x, z))
        x = array([1., 2., 3., 4., 5.])
        c = array([1, 1, 1, 0, 0])
        x[2] = masked
        z = where(c, x, -x)
        assert_(eq(z, [1., 2., 0., -4., -5]))
        c[0] = masked
        z = where(c, x, -x)
        assert_(eq(z, [1., 2., 0., -4., -5]))
        assert_(z[0] is masked)
        assert_(z[1] is not masked)
        assert_(z[2] is masked)
        assert_(eq(masked_where(greater(x, 2), x), masked_greater(x, 2)))
        assert_(eq(masked_where(greater_equal(x, 2), x),
                   masked_greater_equal(x, 2)))
        assert_(eq(masked_where(less(x, 2), x), masked_less(x, 2)))
        assert_(eq(masked_where(less_equal(x, 2), x), masked_less_equal(x, 2)))
        assert_(eq(masked_where(not_equal(x, 2), x), masked_not_equal(x, 2)))
        assert_(eq(masked_where(equal(x, 2), x), masked_equal(x, 2)))
        assert_(eq(masked_where(not_equal(x, 2), x), masked_not_equal(x, 2)))
        assert_(eq(masked_inside(list(range(5)), 1, 3), [0, 199, 199, 199, 4]))
        assert_(eq(masked_outside(list(range(5)), 1, 3), [199, 1, 2, 3, 199]))
        assert_(eq(masked_inside(array(list(range(5)),
                                       mask=[1, 0, 0, 0, 0]), 1, 3).mask,
                   [1, 1, 1, 1, 0]))
        assert_(eq(masked_outside(array(list(range(5)),
                                        mask=[0, 1, 0, 0, 0]), 1, 3).mask,
                   [1, 1, 0, 0, 1]))
        assert_(eq(masked_equal(array(list(range(5)),
                                      mask=[1, 0, 0, 0, 0]), 2).mask,
                   [1, 0, 1, 0, 0]))
        assert_(eq(masked_not_equal(array([2, 2, 1, 2, 1],
                                          mask=[1, 0, 0, 0, 0]), 2).mask,
                   [1, 0, 1, 0, 1]))
        assert_(eq(masked_where([1, 1, 0, 0, 0], [1, 2, 3, 4, 5]),
                   [99, 99, 3, 4, 5]))
        atest = ones((10, 10, 10), dtype=np.float32)
        btest = zeros(atest.shape, MaskType)
        ctest = masked_where(btest, atest)
        assert_(eq(atest, ctest))
        z = choose(c, (-x, x))
        assert_(eq(z, [1., 2., 0., -4., -5]))
        assert_(z[0] is masked)
        assert_(z[1] is not masked)
        assert_(z[2] is masked)
        x = arange(6)
        x[5] = masked
        y = arange(6) * 10
        y[2] = masked
        c = array([1, 1, 1, 0, 0, 0], mask=[1, 0, 0, 0, 0, 0])
        cm = c.filled(1)
        z = where(c, x, y)
        zm = where(cm, x, y)
        assert_(eq(z, zm))
        assert_(getmask(zm) is nomask)
        assert_(eq(zm, [0, 1, 2, 30, 40, 50]))
        z = where(c, masked, 1)
        assert_(eq(z, [99, 99, 99, 1, 1, 1]))
        z = where(c, 1, masked)
        assert_(eq(z, [99, 1, 1, 99, 99, 99]))

    def test_testMinMax2(self):
        # Test of minimum, maximum.
        assert_(eq(minimum([1, 2, 3], [4, 0, 9]), [1, 0, 3]))
        assert_(eq(maximum([1, 2, 3], [4, 0, 9]), [4, 2, 9]))
        x = arange(5)
        y = arange(5) - 2
        x[3] = masked
        y[0] = masked
        assert_(eq(minimum(x, y), where(less(x, y), x, y)))
        assert_(eq(maximum(x, y), where(greater(x, y), x, y)))
        assert_(minimum.reduce(x) == 0)
        assert_(maximum.reduce(x) == 4)

    def test_testTakeTransposeInnerOuter(self):
        # Test of take, transpose, inner, outer products
        x = arange(24)
        y = np.arange(24)
        x[5:6] = masked
        x = x.reshape(2, 3, 4)
        y = y.reshape(2, 3, 4)
        assert_(eq(np.transpose(y, (2, 0, 1)), transpose(x, (2, 0, 1))))
        assert_(eq(np.take(y, (2, 0, 1), 1), take(x, (2, 0, 1), 1)))
        assert_(eq(np.inner(filled(x, 0), filled(y, 0)),
                   inner(x, y)))
        assert_(eq(np.outer(filled(x, 0), filled(y, 0)),
                   outer(x, y)))
        y = array(['abc', 1, 'def', 2, 3], object)
        y[2] = masked
        t = take(y, [0, 3, 4])
        assert_(t[0] == 'abc')
        assert_(t[1] == 2)
        assert_(t[2] == 3)

    def test_testInplace(self):
        # Test of inplace operations and rich comparisons
        y = arange(10)

        x = arange(10)
        xm = arange(10)
        xm[2] = masked
        x += 1
        assert_(eq(x, y + 1))
        xm += 1
        assert_(eq(x, y + 1))

        x = arange(10)
        xm = arange(10)
        xm[2] = masked
        x -= 1
        assert_(eq(x, y - 1))
        xm -= 1
        assert_(eq(xm, y - 1))

        x = arange(10) * 1.0
        xm = arange(10) * 1.0
        xm[2] = masked
        x *= 2.0
        assert_(eq(x, y * 2))
        xm *= 2.0
        assert_(eq(xm, y * 2))

        x = arange(10) * 2
        xm = arange(10)
        xm[2] = masked
        x //= 2
        assert_(eq(x, y))
        xm //= 2
        assert_(eq(x, y))

        x = arange(10) * 1.0
        xm = arange(10) * 1.0
        xm[2] = masked
        x /= 2.0
        assert_(eq(x, y / 2.0))
        xm /= arange(10)
        assert_(eq(xm, ones((10,))))

        x = arange(10).astype(np.float32)
        xm = arange(10)
        xm[2] = masked
        x += 1.
        assert_(eq(x, y + 1.))

    def test_testPickle(self):
        # Test of pickling
        x = arange(12)
        x[4:10:2] = masked
        x = x.reshape(4, 3)
        for proto in range(2, pickle.HIGHEST_PROTOCOL + 1):
            s = pickle.dumps(x, protocol=proto)
            y = pickle.loads(s)
            assert_(eq(x, y))

    @pytest.mark.thread_unsafe
    def test_testMasked(self):
        # Test of masked element
        xx = arange(6)
        xx[1] = masked
        assert_(str(masked) == '--')
        assert_(xx[1] is masked)
        assert_equal(filled(xx[1], 0), 0)

    def test_testAverage1(self):
        # Test of average.
        ott = array([0., 1., 2., 3.], mask=[1, 0, 0, 0])
        assert_(eq(2.0, average(ott, axis=0)))
        assert_(eq(2.0, average(ott, weights=[1., 1., 2., 1.])))
        result, wts = average(ott, weights=[1., 1., 2., 1.], returned=True)
        assert_(eq(2.0, result))
        assert_(wts == 4.0)
        ott[:] = masked
        assert_(average(ott, axis=0) is masked)
        ott = array([0., 1., 2., 3.], mask=[1, 0, 0, 0])
        ott = ott.reshape(2, 2)
        ott[:, 1] = masked
        assert_(eq(average(ott, axis=0), [2.0, 0.0]))
        assert_(average(ott, axis=1)[0] is masked)
        assert_(eq([2., 0.], average(ott, axis=0)))
        result, wts = average(ott, axis=0, returned=True)
        assert_(eq(wts, [1., 0.]))

    def test_testAverage2(self):
        # More tests of average.
        w1 = [0, 1, 1, 1, 1, 0]
        w2 = [[0, 1, 1, 1, 1, 0], [1, 0, 0, 0, 0, 1]]
        x = arange(6)
        assert_(allclose(average(x, axis=0), 2.5))
        assert_(allclose(average(x, axis=0, weights=w1), 2.5))
        y = array([arange(6), 2.0 * arange(6)])
        assert_(allclose(average(y, None),
                                 np.add.reduce(np.arange(6)) * 3. / 12.))
        assert_(allclose(average(y, axis=0), np.arange(6) * 3. / 2.))
        assert_(allclose(average(y, axis=1),
                                 [average(x, axis=0), average(x, axis=0) * 2.0]))
        assert_(allclose(average(y, None, weights=w2), 20. / 6.))
        assert_(allclose(average(y, axis=0, weights=w2),
                                 [0., 1., 2., 3., 4., 10.]))
        assert_(allclose(average(y, axis=1),
                                 [average(x, axis=0), average(x, axis=0) * 2.0]))
        m1 = zeros(6)
        m2 = [0, 0, 1, 1, 0, 0]
        m3 = [[0, 0, 1, 1, 0, 0], [0, 1, 1, 1, 1, 0]]
        m4 = ones(6)
        m5 = [0, 1, 1, 1, 1, 1]
        assert_(allclose(average(masked_array(x, m1), axis=0), 2.5))
        assert_(allclose(average(masked_array(x, m2), axis=0), 2.5))
        assert_(average(masked_array(x, m4), axis=0) is masked)
        assert_equal(average(masked_array(x, m5), axis=0), 0.0)
        assert_equal(count(average(masked_array(x, m4), axis=0)), 0)
        z = masked_array(y, m3)
        assert_(allclose(average(z, None), 20. / 6.))
        assert_(allclose(average(z, axis=0),
                                 [0., 1., 99., 99., 4.0, 7.5]))
        assert_(allclose(average(z, axis=1), [2.5, 5.0]))
        assert_(allclose(average(z, axis=0, weights=w2),
                                 [0., 1., 99., 99., 4.0, 10.0]))

        a = arange(6)
        b = arange(6) * 3
        r1, w1 = average([[a, b], [b, a]], axis=1, returned=True)
        assert_equal(shape(r1), shape(w1))
        assert_equal(r1.shape, w1.shape)
        r2, w2 = average(ones((2, 2, 3)), axis=0, weights=[3, 1], returned=True)
        assert_equal(shape(w2), shape(r2))
        r2, w2 = average(ones((2, 2, 3)), returned=True)
        assert_equal(shape(w2), shape(r2))
        r2, w2 = average(ones((2, 2, 3)), weights=ones((2, 2, 3)), returned=True)
        assert_(shape(w2) == shape(r2))
        a2d = array([[1, 2], [0, 4]], float)
        a2dm = masked_array(a2d, [[0, 0], [1, 0]])
        a2da = average(a2d, axis=0)
        assert_(eq(a2da, [0.5, 3.0]))
        a2dma = average(a2dm, axis=0)
        assert_(eq(a2dma, [1.0, 3.0]))
        a2dma = average(a2dm, axis=None)
        assert_(eq(a2dma, 7. / 3.))
        a2dma = average(a2dm, axis=1)
        assert_(eq(a2dma, [1.5, 4.0]))

    def test_testToPython(self):
        assert_equal(1, int(array(1)))
        assert_equal(1.0, float(array(1)))
        assert_equal(1, int(array([[[1]]])))
        assert_equal(1.0, float(array([[1]])))
        assert_raises(TypeError, float, array([1, 1]))
        assert_raises(ValueError, bool, array([0, 1]))
        assert_raises(ValueError, bool, array([0, 0], mask=[0, 1]))

    def test_testScalarArithmetic(self):
        xm = array(0, mask=1)
        # TODO FIXME: Find out what the following raises a warning in r8247
        with np.errstate(divide='ignore'):
            assert_((1 / array(0)).mask)
        assert_((1 + xm).mask)
        assert_((-xm).mask)
        assert_((-xm).mask)
        assert_(maximum(xm, xm).mask)
        assert_(minimum(xm, xm).mask)
        assert_(xm.filled().dtype is xm._data.dtype)
        x = array(0, mask=0)
        assert_(x.filled() == x._data)
        assert_equal(str(xm), str(masked_print_option))

    def test_testArrayMethods(self):
        a = array([1, 3, 2])
        assert_(eq(a.any(), a._data.any()))
        assert_(eq(a.all(), a._data.all()))
        assert_(eq(a.argmax(), a._data.argmax()))
        assert_(eq(a.argmin(), a._data.argmin()))
        assert_(eq(a.choose(0, 1, 2, 3, 4),
                           a._data.choose(0, 1, 2, 3, 4)))
        assert_(eq(a.compress([1, 0, 1]), a._data.compress([1, 0, 1])))
        assert_(eq(a.conj(), a._data.conj()))
        assert_(eq(a.conjugate(), a._data.conjugate()))
        m = array([[1, 2], [3, 4]])
        assert_(eq(m.diagonal(), m._data.diagonal()))
        assert_(eq(a.sum(), a._data.sum()))
        assert_(eq(a.take([1, 2]), a._data.take([1, 2])))
        assert_(eq(m.transpose(), m._data.transpose()))

    def test_testArrayAttributes(self):
        a = array([1, 3, 2])
        assert_equal(a.ndim, 1)

    def test_testAPI(self):
        assert_(not [m for m in dir(np.ndarray)
                     if m not in dir(MaskedArray) and
                     not m.startswith('_')])

    def test_testSingleElementSubscript(self):
        a = array([1, 3, 2])
        b = array([1, 3, 2], mask=[1, 0, 1])
        assert_equal(a[0].shape, ())
        assert_equal(b[0].shape, ())
        assert_equal(b[1].shape, ())

    def test_assignment_by_condition(self):
        # Test for gh-18951
        a = array([1, 2, 3, 4], mask=[1, 0, 1, 0])
        c = a >= 3
        a[c] = 5
        assert_(a[2] is masked)

    def test_assignment_by_condition_2(self):
        # gh-19721
        a = masked_array([0, 1], mask=[False, False])
        b = masked_array([0, 1], mask=[True, True])
        mask = a < 1
        b[mask] = a[mask]
        expected_mask = [False, True]
        assert_equal(b.mask, expected_mask)


class TestUfuncs:
<<<<<<< HEAD
=======

>>>>>>> c8e20055
    def _create_data(self):
        return (array([1.0, 0, -1, pi / 2] * 2, mask=[0, 1] + [0] * 6),
                  array([1.0, 0, -1, pi / 2] * 2, mask=[1, 0] + [0] * 6),)

    def test_testUfuncRegression(self):
        f_invalid_ignore = [
            'sqrt', 'arctanh', 'arcsin', 'arccos',
            'arccosh', 'arctanh', 'log', 'log10', 'divide',
            'true_divide', 'floor_divide', 'remainder', 'fmod']
        for f in ['sqrt', 'log', 'log10', 'exp', 'conjugate',
                  'sin', 'cos', 'tan',
                  'arcsin', 'arccos', 'arctan',
                  'sinh', 'cosh', 'tanh',
                  'arcsinh',
                  'arccosh',
                  'arctanh',
                  'absolute', 'fabs', 'negative',
                  'floor', 'ceil',
                  'logical_not',
                  'add', 'subtract', 'multiply',
                  'divide', 'true_divide', 'floor_divide',
                  'remainder', 'fmod', 'hypot', 'arctan2',
                  'equal', 'not_equal', 'less_equal', 'greater_equal',
                  'less', 'greater',
                  'logical_and', 'logical_or', 'logical_xor']:
            try:
                uf = getattr(umath, f)
            except AttributeError:
                uf = getattr(fromnumeric, f)
            mf = getattr(np.ma, f)
            args = self._create_data()[:uf.nin]
            with np.errstate():
                if f in f_invalid_ignore:
                    np.seterr(invalid='ignore')
                if f in ['arctanh', 'log', 'log10']:
                    np.seterr(divide='ignore')
                ur = uf(*args)
                mr = mf(*args)
            assert_(eq(ur.filled(0), mr.filled(0), f))
            assert_(eqmask(ur.mask, mr.mask))

    def test_reduce(self):
        a = self._create_data()[0]
        assert_(not alltrue(a, axis=0))
        assert_(sometrue(a, axis=0))
        assert_equal(sum(a[:3], axis=0), 0)
        assert_equal(product(a, axis=0), 0)

    def test_minmax(self):
        a = arange(1, 13).reshape(3, 4)
        amask = masked_where(a < 5, a)
        assert_equal(amask.max(), a.max())
        assert_equal(amask.min(), 5)
        assert_((amask.max(0) == a.max(0)).all())
        assert_((amask.min(0) == [5, 6, 7, 8]).all())
        assert_(amask.max(1)[0].mask)
        assert_(amask.min(1)[0].mask)

    def test_nonzero(self):
        for t in "?bhilqpBHILQPfdgFDGO":
            x = array([1, 0, 2, 0], mask=[0, 0, 1, 1])
            assert_(eq(nonzero(x), [0]))


class TestArrayMethods:
<<<<<<< HEAD
=======

>>>>>>> c8e20055
    def _create_data(self):
        x = np.array([8.375, 7.545, 8.828, 8.5, 1.757, 5.928,
                      8.43, 7.78, 9.865, 5.878, 8.979, 4.732,
                      3.012, 6.022, 5.095, 3.116, 5.238, 3.957,
                      6.04, 9.63, 7.712, 3.382, 4.489, 6.479,
                      7.189, 9.645, 5.395, 4.961, 9.894, 2.893,
                      7.357, 9.828, 6.272, 3.758, 6.693, 0.993])
        X = x.reshape(6, 6)
        XX = x.reshape(3, 2, 2, 3)

        m = np.array([0, 1, 0, 1, 0, 0,
                      1, 0, 1, 1, 0, 1,
                      0, 0, 0, 1, 0, 1,
                      0, 0, 0, 1, 1, 1,
                      1, 0, 0, 1, 0, 0,
                      0, 0, 1, 0, 1, 0])
        mx = array(data=x, mask=m)
        mX = array(data=X, mask=m.reshape(X.shape))
        mXX = array(data=XX, mask=m.reshape(XX.shape))

<<<<<<< HEAD
        return (x, X, XX, m, mx, mX, mXX)

    def test_trace(self):
        (x, X, XX, m, mx, mX, mXX,) = self._create_data()
=======
        return x, X, XX, m, mx, mX, mXX

    def test_trace(self):
        _, X, _, _, _, mX, _ = self._create_data()
>>>>>>> c8e20055
        mXdiag = mX.diagonal()
        assert_equal(mX.trace(), mX.diagonal().compressed().sum())
        assert_(eq(mX.trace(),
                           X.trace() - sum(mXdiag.mask * X.diagonal(),
                                           axis=0)))

    def test_clip(self):
<<<<<<< HEAD
        (x, X, XX, m, mx, mX, mXX,) = self._create_data()
=======
        x, _, _, _, mx, _, _ = self._create_data()
>>>>>>> c8e20055
        clipped = mx.clip(2, 8)
        assert_(eq(clipped.mask, mx.mask))
        assert_(eq(clipped._data, x.clip(2, 8)))
        assert_(eq(clipped._data, mx._data.clip(2, 8)))

    def test_ptp(self):
<<<<<<< HEAD
        (x, X, XX, m, mx, mX, mXX,) = self._create_data()
        (n, m) = X.shape
=======
        _, X, _, m, mx, mX, _ = self._create_data()
        n, m = X.shape
>>>>>>> c8e20055
        # print(type(mx), mx.compressed())
        # raise Exception()
        assert_equal(mx.ptp(), np.ptp(mx.compressed()))
        rows = np.zeros(n, np.float64)
        cols = np.zeros(m, np.float64)
        for k in range(m):
            cols[k] = np.ptp(mX[:, k].compressed())
        for k in range(n):
            rows[k] = np.ptp(mX[k].compressed())
        assert_(eq(mX.ptp(0), cols))
        assert_(eq(mX.ptp(1), rows))

    def test_swapaxes(self):
<<<<<<< HEAD
        (x, X, XX, m, mx, mX, mXX,) = self._create_data()
=======
        _, _, _, _, _, mX, mXX = self._create_data()
>>>>>>> c8e20055
        mXswapped = mX.swapaxes(0, 1)
        assert_(eq(mXswapped[-1], mX[:, -1]))
        mXXswapped = mXX.swapaxes(0, 2)
        assert_equal(mXXswapped.shape, (2, 2, 3, 3))

    def test_cumprod(self):
<<<<<<< HEAD
        (x, X, XX, m, mx, mX, mXX,) = self._create_data()
=======
        mX = self._create_data()[5]
>>>>>>> c8e20055
        mXcp = mX.cumprod(0)
        assert_(eq(mXcp._data, mX.filled(1).cumprod(0)))
        mXcp = mX.cumprod(1)
        assert_(eq(mXcp._data, mX.filled(1).cumprod(1)))

    def test_cumsum(self):
<<<<<<< HEAD
        (x, X, XX, m, mx, mX, mXX,) = self._create_data()
=======
        mX = self._create_data()[5]
>>>>>>> c8e20055
        mXcp = mX.cumsum(0)
        assert_(eq(mXcp._data, mX.filled(0).cumsum(0)))
        mXcp = mX.cumsum(1)
        assert_(eq(mXcp._data, mX.filled(0).cumsum(1)))

    def test_varstd(self):
<<<<<<< HEAD
        (x, X, XX, m, mx, mX, mXX,) = self._create_data()
=======
        _, X, XX, _, _, mX, mXX = self._create_data()
>>>>>>> c8e20055
        assert_(eq(mX.var(axis=None), mX.compressed().var()))
        assert_(eq(mX.std(axis=None), mX.compressed().std()))
        assert_(eq(mXX.var(axis=3).shape, XX.var(axis=3).shape))
        assert_(eq(mX.var().shape, X.var().shape))
        (mXvar0, mXvar1) = (mX.var(axis=0), mX.var(axis=1))
        for k in range(6):
            assert_(eq(mXvar1[k], mX[k].compressed().var()))
            assert_(eq(mXvar0[k], mX[:, k].compressed().var()))
            assert_(eq(np.sqrt(mXvar0[k]),
                               mX[:, k].compressed().std()))


def eqmask(m1, m2):
    if m1 is nomask:
        return m2 is nomask
    if m2 is nomask:
        return m1 is nomask
    return (m1 == m2).all()<|MERGE_RESOLUTION|>--- conflicted
+++ resolved
@@ -96,10 +96,7 @@
 
 
 class TestMa:
-<<<<<<< HEAD
-=======
-
->>>>>>> c8e20055
+
     def _create_data(self):
         x = np.array([1., 1., 1., -2., pi / 2.0, 4., 5., -10., 10., 1., 2., 3.])
         y = np.array([5., 0., 3., 2., -1., -4., 0., -10., 10., 1., 0., 3.])
@@ -113,19 +110,11 @@
         xf = np.where(m1, 1e+20, x)
         s = x.shape
         xm.set_fill_value(1e+20)
-<<<<<<< HEAD
-        return (x, y, a10, m1, m2, xm, ym, z, zm, xf, s)
-
-    def test_testBasic1d(self):
-        # Test of basic array creation and properties in 1 dimension.
-        (x, y, a10, m1, m2, xm, ym, z, zm, xf, s) = self._create_data()
-=======
         return x, y, a10, m1, m2, xm, ym, z, zm, xf, s
 
     def test_testBasic1d(self):
         # Test of basic array creation and properties in 1 dimension.
         x, _, _, m1, _, xm, _, _, _, xf, s = self._create_data()
->>>>>>> c8e20055
         assert_(not isMaskedArray(x))
         assert_(isMaskedArray(xm))
         assert_equal(shape(xm), s)
@@ -140,11 +129,7 @@
     @pytest.mark.parametrize("s", [(4, 3), (6, 2)])
     def test_testBasic2d(self, s):
         # Test of basic array creation and properties in 2 dimensions.
-<<<<<<< HEAD
-        (x, y, a10, m1, m2, xm, ym, z, zm, xf, s) = self._create_data()
-=======
         x, y, _, m1, _, xm, ym, _, _, xf, s = self._create_data()
->>>>>>> c8e20055
         x.shape = s
         y.shape = s
         xm.shape = s
@@ -163,11 +148,7 @@
 
     def test_testArithmetic(self):
         # Test of basic arithmetic.
-<<<<<<< HEAD
-        (x, y, a10, m1, m2, xm, ym, z, zm, xf, s) = self._create_data()
-=======
         x, y, a10, _, _, xm, ym, _, _, xf, s = self._create_data()
->>>>>>> c8e20055
         a2d = array([[1, 2], [0, 4]])
         a2dm = masked_array(a2d, [[0, 0], [1, 0]])
         assert_(eq(a2d * a2d, a2d * a2dm))
@@ -211,11 +192,7 @@
 
     def test_testUfuncs1(self):
         # Test various functions such as sin, cos.
-<<<<<<< HEAD
-        (x, y, a10, m1, m2, xm, ym, z, zm, xf, s) = self._create_data()
-=======
         x, y, _, _, _, xm, ym, z, zm, _, _ = self._create_data()
->>>>>>> c8e20055
         assert_(eq(np.cos(x), cos(xm)))
         assert_(eq(np.cosh(x), cosh(xm)))
         assert_(eq(np.sin(x), sin(xm)))
@@ -261,11 +238,7 @@
 
     def test_testMinMax(self):
         # Test minimum and maximum.
-<<<<<<< HEAD
-        (x, y, a10, m1, m2, xm, ym, z, zm, xf, s) = self._create_data()
-=======
         x, _, _, _, _, xm, _, _, _, _, _ = self._create_data()
->>>>>>> c8e20055
         xr = np.ravel(x)  # max doesn't work if shaped
         xmr = ravel(xm)
 
@@ -275,11 +248,7 @@
 
     def test_testAddSumProd(self):
         # Test add, sum, product.
-<<<<<<< HEAD
-        (x, y, a10, m1, m2, xm, ym, z, zm, xf, s) = self._create_data()
-=======
         x, y, _, _, _, xm, ym, _, _, _, s = self._create_data()
->>>>>>> c8e20055
         assert_(eq(np.add.reduce(x), add.reduce(x)))
         assert_(eq(np.add.accumulate(x), add.accumulate(x)))
         assert_(eq(4, sum(array(4), axis=0)))
@@ -448,11 +417,7 @@
         assert_(eq(x, [0, 1, 10, 40, 4]))
 
     def test_testMaPut(self):
-<<<<<<< HEAD
-        (x, y, a10, m1, m2, xm, ym, z, zm, xf, s) = self._create_data()
-=======
         _, _, _, _, _, _, ym, _, zm, _, _ = self._create_data()
->>>>>>> c8e20055
         m = [1, 0, 0, 0, 0, 0, 1, 0, 0, 1, 0, 1]
         i = np.nonzero(m)[0]
         put(ym, i, zm)
@@ -652,7 +617,6 @@
             y = pickle.loads(s)
             assert_(eq(x, y))
 
-    @pytest.mark.thread_unsafe
     def test_testMasked(self):
         # Test of masked element
         xx = arange(6)
@@ -813,10 +777,7 @@
 
 
 class TestUfuncs:
-<<<<<<< HEAD
-=======
-
->>>>>>> c8e20055
+
     def _create_data(self):
         return (array([1.0, 0, -1, pi / 2] * 2, mask=[0, 1] + [0] * 6),
                   array([1.0, 0, -1, pi / 2] * 2, mask=[1, 0] + [0] * 6),)
@@ -882,10 +843,7 @@
 
 
 class TestArrayMethods:
-<<<<<<< HEAD
-=======
-
->>>>>>> c8e20055
+
     def _create_data(self):
         x = np.array([8.375, 7.545, 8.828, 8.5, 1.757, 5.928,
                       8.43, 7.78, 9.865, 5.878, 8.979, 4.732,
@@ -906,17 +864,10 @@
         mX = array(data=X, mask=m.reshape(X.shape))
         mXX = array(data=XX, mask=m.reshape(XX.shape))
 
-<<<<<<< HEAD
-        return (x, X, XX, m, mx, mX, mXX)
-
-    def test_trace(self):
-        (x, X, XX, m, mx, mX, mXX,) = self._create_data()
-=======
         return x, X, XX, m, mx, mX, mXX
 
     def test_trace(self):
         _, X, _, _, _, mX, _ = self._create_data()
->>>>>>> c8e20055
         mXdiag = mX.diagonal()
         assert_equal(mX.trace(), mX.diagonal().compressed().sum())
         assert_(eq(mX.trace(),
@@ -924,24 +875,15 @@
                                            axis=0)))
 
     def test_clip(self):
-<<<<<<< HEAD
-        (x, X, XX, m, mx, mX, mXX,) = self._create_data()
-=======
         x, _, _, _, mx, _, _ = self._create_data()
->>>>>>> c8e20055
         clipped = mx.clip(2, 8)
         assert_(eq(clipped.mask, mx.mask))
         assert_(eq(clipped._data, x.clip(2, 8)))
         assert_(eq(clipped._data, mx._data.clip(2, 8)))
 
     def test_ptp(self):
-<<<<<<< HEAD
-        (x, X, XX, m, mx, mX, mXX,) = self._create_data()
-        (n, m) = X.shape
-=======
         _, X, _, m, mx, mX, _ = self._create_data()
         n, m = X.shape
->>>>>>> c8e20055
         # print(type(mx), mx.compressed())
         # raise Exception()
         assert_equal(mx.ptp(), np.ptp(mx.compressed()))
@@ -955,44 +897,28 @@
         assert_(eq(mX.ptp(1), rows))
 
     def test_swapaxes(self):
-<<<<<<< HEAD
-        (x, X, XX, m, mx, mX, mXX,) = self._create_data()
-=======
         _, _, _, _, _, mX, mXX = self._create_data()
->>>>>>> c8e20055
         mXswapped = mX.swapaxes(0, 1)
         assert_(eq(mXswapped[-1], mX[:, -1]))
         mXXswapped = mXX.swapaxes(0, 2)
         assert_equal(mXXswapped.shape, (2, 2, 3, 3))
 
     def test_cumprod(self):
-<<<<<<< HEAD
-        (x, X, XX, m, mx, mX, mXX,) = self._create_data()
-=======
         mX = self._create_data()[5]
->>>>>>> c8e20055
         mXcp = mX.cumprod(0)
         assert_(eq(mXcp._data, mX.filled(1).cumprod(0)))
         mXcp = mX.cumprod(1)
         assert_(eq(mXcp._data, mX.filled(1).cumprod(1)))
 
     def test_cumsum(self):
-<<<<<<< HEAD
-        (x, X, XX, m, mx, mX, mXX,) = self._create_data()
-=======
         mX = self._create_data()[5]
->>>>>>> c8e20055
         mXcp = mX.cumsum(0)
         assert_(eq(mXcp._data, mX.filled(0).cumsum(0)))
         mXcp = mX.cumsum(1)
         assert_(eq(mXcp._data, mX.filled(0).cumsum(1)))
 
     def test_varstd(self):
-<<<<<<< HEAD
-        (x, X, XX, m, mx, mX, mXX,) = self._create_data()
-=======
         _, X, XX, _, _, mX, mXX = self._create_data()
->>>>>>> c8e20055
         assert_(eq(mX.var(axis=None), mX.compressed().var()))
         assert_(eq(mX.std(axis=None), mX.compressed().std()))
         assert_(eq(mXX.var(axis=3).shape, XX.var(axis=3).shape))
