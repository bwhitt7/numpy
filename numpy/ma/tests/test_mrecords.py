"""Tests suite for mrecords.

:author: Pierre Gerard-Marchant
:contact: pierregm_at_uga_dot_edu

"""
import pickle

import pytest

import numpy as np
import numpy.ma as ma
from numpy._core.records import (
    fromarrays as recfromarrays,
    fromrecords as recfromrecords,
    recarray,
)
from numpy.ma import masked, nomask
from numpy.ma.mrecords import (
    MaskedRecords,
    addfield,
    fromarrays,
    fromrecords,
    fromtextfile,
    mrecarray,
)
from numpy.ma.testutils import assert_, assert_equal, assert_equal_records
from numpy.testing import temppath


class TestMRecords:

    ilist = [1, 2, 3, 4, 5]
    flist = [1.1, 2.2, 3.3, 4.4, 5.5]
    slist = [b'one', b'two', b'three', b'four', b'five']
    ddtype = [('a', int), ('b', float), ('c', '|S8')]
    mask = [0, 1, 0, 0, 1]
    base = ma.array(list(zip(ilist, flist, slist)), mask=mask, dtype=ddtype)

    def test_byview(self):
        # Test creation by view
        base = self.base
        mbase = base.view(mrecarray)
        assert_equal(mbase.recordmask, base.recordmask)
        assert_equal_records(mbase._mask, base._mask)
        assert_(isinstance(mbase._data, recarray))
        assert_equal_records(mbase._data, base._data.view(recarray))
        for field in ('a', 'b', 'c'):
            assert_equal(base[field], mbase[field])
        assert_equal_records(mbase.view(mrecarray), mbase)

    def test_get(self):
        # Tests fields retrieval
        base = self.base.copy()
        mbase = base.view(mrecarray)
        # As fields..........
        for field in ('a', 'b', 'c'):
            assert_equal(getattr(mbase, field), mbase[field])
            assert_equal(base[field], mbase[field])
        # as elements .......
        mbase_first = mbase[0]
        assert_(isinstance(mbase_first, mrecarray))
        assert_equal(mbase_first.dtype, mbase.dtype)
        assert_equal(mbase_first.tolist(), (1, 1.1, b'one'))
        # Used to be mask, now it's recordmask
        assert_equal(mbase_first.recordmask, nomask)
        assert_equal(mbase_first._mask.item(), (False, False, False))
        assert_equal(mbase_first['a'], mbase['a'][0])
        mbase_last = mbase[-1]
        assert_(isinstance(mbase_last, mrecarray))
        assert_equal(mbase_last.dtype, mbase.dtype)
        assert_equal(mbase_last.tolist(), (None, None, None))
        # Used to be mask, now it's recordmask
        assert_equal(mbase_last.recordmask, True)
        assert_equal(mbase_last._mask.item(), (True, True, True))
        assert_equal(mbase_last['a'], mbase['a'][-1])
        assert_(mbase_last['a'] is masked)
        # as slice ..........
        mbase_sl = mbase[:2]
        assert_(isinstance(mbase_sl, mrecarray))
        assert_equal(mbase_sl.dtype, mbase.dtype)
        # Used to be mask, now it's recordmask
        assert_equal(mbase_sl.recordmask, [0, 1])
        assert_equal_records(mbase_sl.mask,
                             np.array([(False, False, False),
                                       (True, True, True)],
                                      dtype=mbase._mask.dtype))
        assert_equal_records(mbase_sl, base[:2].view(mrecarray))
        for field in ('a', 'b', 'c'):
            assert_equal(getattr(mbase_sl, field), base[:2][field])

    def test_set_fields(self):
        # Tests setting fields.
        base = self.base.copy()
        mbase = base.view(mrecarray)
        mbase = mbase.copy()
        mbase.fill_value = (999999, 1e20, 'N/A')
        # Change the data, the mask should be conserved
        mbase.a._data[:] = 5
        assert_equal(mbase['a']._data, [5, 5, 5, 5, 5])
        assert_equal(mbase['a']._mask, [0, 1, 0, 0, 1])
        # Change the elements, and the mask will follow
        mbase.a = 1
        assert_equal(mbase['a']._data, [1] * 5)
        assert_equal(ma.getmaskarray(mbase['a']), [0] * 5)
        # Use to be _mask, now it's recordmask
        assert_equal(mbase.recordmask, [False] * 5)
        assert_equal(mbase._mask.tolist(),
                     np.array([(0, 0, 0),
                               (0, 1, 1),
                               (0, 0, 0),
                               (0, 0, 0),
                               (0, 1, 1)],
                              dtype=bool))
        # Set a field to mask ........................
        mbase.c = masked
        # Use to be mask, and now it's still mask !
        assert_equal(mbase.c.mask, [1] * 5)
        assert_equal(mbase.c.recordmask, [1] * 5)
        assert_equal(ma.getmaskarray(mbase['c']), [1] * 5)
        assert_equal(ma.getdata(mbase['c']), [b'N/A'] * 5)
        assert_equal(mbase._mask.tolist(),
                     np.array([(0, 0, 1),
                               (0, 1, 1),
                               (0, 0, 1),
                               (0, 0, 1),
                               (0, 1, 1)],
                              dtype=bool))
        # Set fields by slices .......................
        mbase = base.view(mrecarray).copy()
        mbase.a[3:] = 5
        assert_equal(mbase.a, [1, 2, 3, 5, 5])
        assert_equal(mbase.a._mask, [0, 1, 0, 0, 0])
        mbase.b[3:] = masked
        assert_equal(mbase.b, base['b'])
        assert_equal(mbase.b._mask, [0, 1, 0, 1, 1])
        # Set fields globally..........................
        ndtype = [('alpha', '|S1'), ('num', int)]
        data = ma.array([('a', 1), ('b', 2), ('c', 3)], dtype=ndtype)
        rdata = data.view(MaskedRecords)
        val = ma.array([10, 20, 30], mask=[1, 0, 0])

        rdata['num'] = val
        assert_equal(rdata.num, val)
        assert_equal(rdata.num.mask, [1, 0, 0])

    def test_set_fields_mask(self):
        # Tests setting the mask of a field.
        base = self.base.copy()
        # This one has already a mask....
        mbase = base.view(mrecarray)
        mbase['a'][-2] = masked
        assert_equal(mbase.a, [1, 2, 3, 4, 5])
        assert_equal(mbase.a._mask, [0, 1, 0, 1, 1])
        # This one has not yet
        mbase = fromarrays([np.arange(5), np.random.rand(5)],
                           dtype=[('a', int), ('b', float)])
        mbase['a'][-2] = masked
        assert_equal(mbase.a, [0, 1, 2, 3, 4])
        assert_equal(mbase.a._mask, [0, 0, 0, 1, 0])

    def test_set_mask(self):
        base = self.base.copy()
        mbase = base.view(mrecarray)
        # Set the mask to True .......................
        mbase.mask = masked
        assert_equal(ma.getmaskarray(mbase['b']), [1] * 5)
        assert_equal(mbase['a']._mask, mbase['b']._mask)
        assert_equal(mbase['a']._mask, mbase['c']._mask)
        assert_equal(mbase._mask.tolist(),
                     np.array([(1, 1, 1)] * 5, dtype=bool))
        # Delete the mask ............................
        mbase.mask = nomask
        assert_equal(ma.getmaskarray(mbase['c']), [0] * 5)
        assert_equal(mbase._mask.tolist(),
                     np.array([(0, 0, 0)] * 5, dtype=bool))

    def test_set_mask_fromarray(self):
        base = self.base.copy()
        mbase = base.view(mrecarray)
        # Sets the mask w/ an array
        mbase.mask = [1, 0, 0, 0, 1]
        assert_equal(mbase.a.mask, [1, 0, 0, 0, 1])
        assert_equal(mbase.b.mask, [1, 0, 0, 0, 1])
        assert_equal(mbase.c.mask, [1, 0, 0, 0, 1])
        # Yay, once more !
        mbase.mask = [0, 0, 0, 0, 1]
        assert_equal(mbase.a.mask, [0, 0, 0, 0, 1])
        assert_equal(mbase.b.mask, [0, 0, 0, 0, 1])
        assert_equal(mbase.c.mask, [0, 0, 0, 0, 1])

    def test_set_mask_fromfields(self):
        mbase = self.base.copy().view(mrecarray)

        nmask = np.array(
            [(0, 1, 0), (0, 1, 0), (1, 0, 1), (1, 0, 1), (0, 0, 0)],
            dtype=[('a', bool), ('b', bool), ('c', bool)])
        mbase.mask = nmask
        assert_equal(mbase.a.mask, [0, 0, 1, 1, 0])
        assert_equal(mbase.b.mask, [1, 1, 0, 0, 0])
        assert_equal(mbase.c.mask, [0, 0, 1, 1, 0])
        # Reinitialize and redo
        mbase.mask = False
        mbase.fieldmask = nmask
        assert_equal(mbase.a.mask, [0, 0, 1, 1, 0])
        assert_equal(mbase.b.mask, [1, 1, 0, 0, 0])
        assert_equal(mbase.c.mask, [0, 0, 1, 1, 0])

    def test_set_elements(self):
        base = self.base.copy()
        # Set an element to mask .....................
        mbase = base.view(mrecarray).copy()
        mbase[-2] = masked
        assert_equal(
            mbase._mask.tolist(),
            np.array([(0, 0, 0), (1, 1, 1), (0, 0, 0), (1, 1, 1), (1, 1, 1)],
                     dtype=bool))
        # Used to be mask, now it's recordmask!
        assert_equal(mbase.recordmask, [0, 1, 0, 1, 1])
        # Set slices .................................
        mbase = base.view(mrecarray).copy()
        mbase[:2] = (5, 5, 5)
        assert_equal(mbase.a._data, [5, 5, 3, 4, 5])
        assert_equal(mbase.a._mask, [0, 0, 0, 0, 1])
        assert_equal(mbase.b._data, [5., 5., 3.3, 4.4, 5.5])
        assert_equal(mbase.b._mask, [0, 0, 0, 0, 1])
        assert_equal(mbase.c._data,
                     [b'5', b'5', b'three', b'four', b'five'])
        assert_equal(mbase.b._mask, [0, 0, 0, 0, 1])

        mbase = base.view(mrecarray).copy()
        mbase[:2] = masked
        assert_equal(mbase.a._data, [1, 2, 3, 4, 5])
        assert_equal(mbase.a._mask, [1, 1, 0, 0, 1])
        assert_equal(mbase.b._data, [1.1, 2.2, 3.3, 4.4, 5.5])
        assert_equal(mbase.b._mask, [1, 1, 0, 0, 1])
        assert_equal(mbase.c._data,
                     [b'one', b'two', b'three', b'four', b'five'])
        assert_equal(mbase.b._mask, [1, 1, 0, 0, 1])

    def test_setslices_hardmask(self):
        # Tests setting slices w/ hardmask.
        base = self.base.copy()
        mbase = base.view(mrecarray)
        mbase.harden_mask()
        try:
            mbase[-2:] = (5, 5, 5)
            assert_equal(mbase.a._data, [1, 2, 3, 5, 5])
            assert_equal(mbase.b._data, [1.1, 2.2, 3.3, 5, 5.5])
            assert_equal(mbase.c._data,
                         [b'one', b'two', b'three', b'5', b'five'])
            assert_equal(mbase.a._mask, [0, 1, 0, 0, 1])
            assert_equal(mbase.b._mask, mbase.a._mask)
            assert_equal(mbase.b._mask, mbase.c._mask)
        except NotImplementedError:
            # OK, not implemented yet...
            pass
        except AssertionError:
            raise
        else:
            raise Exception("Flexible hard masks should be supported !")
        # Not using a tuple should crash
        try:
            mbase[-2:] = 3
        except (NotImplementedError, TypeError):
            pass
        else:
            raise TypeError("Should have expected a readable buffer object!")

    def test_hardmask(self):
        # Test hardmask
        base = self.base.copy()
        mbase = base.view(mrecarray)
        mbase.harden_mask()
        assert_(mbase._hardmask)
        mbase.mask = nomask
        assert_equal_records(mbase._mask, base._mask)
        mbase.soften_mask()
        assert_(not mbase._hardmask)
        mbase.mask = nomask
        # So, the mask of a field is no longer set to nomask...
        assert_equal_records(mbase._mask,
                             ma.make_mask_none(base.shape, base.dtype))
        assert_(ma.make_mask(mbase['b']._mask) is nomask)
        assert_equal(mbase['a']._mask, mbase['b']._mask)

    def test_pickling(self):
        # Test pickling
        base = self.base.copy()
        mrec = base.view(mrecarray)
        for proto in range(2, pickle.HIGHEST_PROTOCOL + 1):
            _ = pickle.dumps(mrec, protocol=proto)
            mrec_ = pickle.loads(_)
            assert_equal(mrec_.dtype, mrec.dtype)
            assert_equal_records(mrec_._data, mrec._data)
            assert_equal(mrec_._mask, mrec._mask)
            assert_equal_records(mrec_._mask, mrec._mask)

    def test_filled(self):
        # Test filling the array
        _a = ma.array([1, 2, 3], mask=[0, 0, 1], dtype=int)
        _b = ma.array([1.1, 2.2, 3.3], mask=[0, 0, 1], dtype=float)
        _c = ma.array(['one', 'two', 'three'], mask=[0, 0, 1], dtype='|S8')
        ddtype = [('a', int), ('b', float), ('c', '|S8')]
        mrec = fromarrays([_a, _b, _c], dtype=ddtype,
                          fill_value=(99999, 99999., 'N/A'))
        mrecfilled = mrec.filled()
        assert_equal(mrecfilled['a'], np.array((1, 2, 99999), dtype=int))
        assert_equal(mrecfilled['b'], np.array((1.1, 2.2, 99999.),
                                               dtype=float))
        assert_equal(mrecfilled['c'], np.array(('one', 'two', 'N/A'),
                                               dtype='|S8'))

    def test_tolist(self):
        # Test tolist.
        _a = ma.array([1, 2, 3], mask=[0, 0, 1], dtype=int)
        _b = ma.array([1.1, 2.2, 3.3], mask=[0, 0, 1], dtype=float)
        _c = ma.array(['one', 'two', 'three'], mask=[1, 0, 0], dtype='|S8')
        ddtype = [('a', int), ('b', float), ('c', '|S8')]
        mrec = fromarrays([_a, _b, _c], dtype=ddtype,
                          fill_value=(99999, 99999., 'N/A'))

        assert_equal(mrec.tolist(),
                     [(1, 1.1, None), (2, 2.2, b'two'),
                      (None, None, b'three')])

    def test_withnames(self):
        # Test the creation w/ format and names
        x = mrecarray(1, formats=float, names='base')
        x[0]['base'] = 10
        assert_equal(x['base'][0], 10)

    def test_exotic_formats(self):
        # Test that 'exotic' formats are processed properly
        easy = mrecarray(1, dtype=[('i', int), ('s', '|S8'), ('f', float)])
        easy[0] = masked
        assert_equal(easy.filled(1).item(), (1, b'1', 1.))

        solo = mrecarray(1, dtype=[('f0', '<f8', (2, 2))])
        solo[0] = masked
        assert_equal(solo.filled(1).item(),
                     np.array((1,), dtype=solo.dtype).item())

        mult = mrecarray(2, dtype="i4, (2,3)float, float")
        mult[0] = masked
        mult[1] = (1, 1, 1)
        mult.filled(0)
        assert_equal_records(mult.filled(0),
                             np.array([(0, 0, 0), (1, 1, 1)],
                                      dtype=mult.dtype))


class TestView:
<<<<<<< HEAD
    def _create_data(self):
        (a, b) = (np.arange(10), np.random.rand(10))
=======

    def _create_data(self):
        a, b = (np.arange(10), np.random.rand(10))
>>>>>>> c8e20055
        ndtype = [('a', float), ('b', float)]
        arr = np.array(list(zip(a, b)), dtype=ndtype)

        mrec = fromarrays([a, b], dtype=ndtype, fill_value=(-9., -99.))
        mrec.mask[3] = (False, True)
<<<<<<< HEAD
        return (mrec, a, b, arr)

    def test_view_by_itself(self):
        (mrec, a, b, arr) = self._create_data()
=======
        return mrec, a, b, arr

    def test_view_by_itself(self):
        mrec = self._create_data()[0]
>>>>>>> c8e20055
        test = mrec.view()
        assert_(isinstance(test, MaskedRecords))
        assert_equal_records(test, mrec)
        assert_equal_records(test._mask, mrec._mask)

    def test_view_simple_dtype(self):
<<<<<<< HEAD
        (mrec, a, b, arr) = self._create_data()
=======
        mrec, a, b, _ = self._create_data()
>>>>>>> c8e20055
        ntype = (float, 2)
        test = mrec.view(ntype)
        assert_(isinstance(test, ma.MaskedArray))
        assert_equal(test, np.array(list(zip(a, b)), dtype=float))
        assert_(test[3, 1] is ma.masked)

    def test_view_flexible_type(self):
<<<<<<< HEAD
        (mrec, a, b, arr) = self._create_data()
=======
        mrec, _, _, arr = self._create_data()
>>>>>>> c8e20055
        alttype = [('A', float), ('B', float)]
        test = mrec.view(alttype)
        assert_(isinstance(test, MaskedRecords))
        assert_equal_records(test, arr.view(alttype))
        assert_(test['B'][3] is masked)
        assert_equal(test.dtype, np.dtype(alttype))
        assert_(test._fill_value is None)


##############################################################################
class TestMRecordsImport:

    _a = ma.array([1, 2, 3], mask=[0, 0, 1], dtype=int)
    _b = ma.array([1.1, 2.2, 3.3], mask=[0, 0, 1], dtype=float)
    _c = ma.array([b'one', b'two', b'three'],
                  mask=[0, 0, 1], dtype='|S8')
    ddtype = [('a', int), ('b', float), ('c', '|S8')]
    mrec = fromarrays([_a, _b, _c], dtype=ddtype,
                      fill_value=(b'99999', b'99999.',
                                  b'N/A'))
    nrec = recfromarrays((_a._data, _b._data, _c._data), dtype=ddtype)
    data = (mrec, nrec, ddtype)

    def test_fromarrays(self):
        _a = ma.array([1, 2, 3], mask=[0, 0, 1], dtype=int)
        _b = ma.array([1.1, 2.2, 3.3], mask=[0, 0, 1], dtype=float)
        _c = ma.array(['one', 'two', 'three'], mask=[0, 0, 1], dtype='|S8')
        (mrec, nrec, _) = self.data
        for (f, l) in zip(('a', 'b', 'c'), (_a, _b, _c)):
            assert_equal(getattr(mrec, f)._mask, l._mask)
        # One record only
        _x = ma.array([1, 1.1, 'one'], mask=[1, 0, 0], dtype=object)
        assert_equal_records(fromarrays(_x, dtype=mrec.dtype), mrec[0])

    def test_fromrecords(self):
        # Test construction from records.
        (mrec, nrec, ddtype) = self.data
        # ......
        palist = [(1, 'abc', 3.7000002861022949, 0),
                  (2, 'xy', 6.6999998092651367, 1),
                  (0, ' ', 0.40000000596046448, 0)]
        pa = recfromrecords(palist, names='c1, c2, c3, c4')
        mpa = fromrecords(palist, names='c1, c2, c3, c4')
        assert_equal_records(pa, mpa)
        # .....
        _mrec = fromrecords(nrec)
        assert_equal(_mrec.dtype, mrec.dtype)
        for field in _mrec.dtype.names:
            assert_equal(getattr(_mrec, field), getattr(mrec._data, field))

        _mrec = fromrecords(nrec.tolist(), names='c1,c2,c3')
        assert_equal(_mrec.dtype, [('c1', int), ('c2', float), ('c3', '|S5')])
        for (f, n) in zip(('c1', 'c2', 'c3'), ('a', 'b', 'c')):
            assert_equal(getattr(_mrec, f), getattr(mrec._data, n))

        _mrec = fromrecords(mrec)
        assert_equal(_mrec.dtype, mrec.dtype)
        assert_equal_records(_mrec._data, mrec.filled())
        assert_equal_records(_mrec._mask, mrec._mask)

    def test_fromrecords_wmask(self):
        # Tests construction from records w/ mask.
        (mrec, nrec, ddtype) = self.data

        _mrec = fromrecords(nrec.tolist(), dtype=ddtype, mask=[0, 1, 0,])
        assert_equal_records(_mrec._data, mrec._data)
        assert_equal(_mrec._mask.tolist(), [(0, 0, 0), (1, 1, 1), (0, 0, 0)])

        _mrec = fromrecords(nrec.tolist(), dtype=ddtype, mask=True)
        assert_equal_records(_mrec._data, mrec._data)
        assert_equal(_mrec._mask.tolist(), [(1, 1, 1), (1, 1, 1), (1, 1, 1)])

        _mrec = fromrecords(nrec.tolist(), dtype=ddtype, mask=mrec._mask)
        assert_equal_records(_mrec._data, mrec._data)
        assert_equal(_mrec._mask.tolist(), mrec._mask.tolist())

        _mrec = fromrecords(nrec.tolist(), dtype=ddtype,
                            mask=mrec._mask.tolist())
        assert_equal_records(_mrec._data, mrec._data)
        assert_equal(_mrec._mask.tolist(), mrec._mask.tolist())

    def test_fromtextfile(self):
        # Tests reading from a text file.
        fcontent = (
"""#
'One (S)','Two (I)','Three (F)','Four (M)','Five (-)','Six (C)'
'strings',1,1.0,'mixed column',,1
'with embedded "double quotes"',2,2.0,1.0,,1
'strings',3,3.0E5,3,,1
'strings',4,-1e-10,,,1
""")
        with temppath() as path:
            with open(path, 'w') as f:
                f.write(fcontent)
            mrectxt = fromtextfile(path, delimiter=',', varnames='ABCDEFG')
        assert_(isinstance(mrectxt, MaskedRecords))
        assert_equal(mrectxt.F, [1, 1, 1, 1])
        assert_equal(mrectxt.E._mask, [1, 1, 1, 1])
        assert_equal(mrectxt.C, [1, 2, 3.e+5, -1e-10])

    def test_addfield(self):
        # Tests addfield
        (mrec, nrec, ddtype) = self.data
        (d, m) = ([100, 200, 300], [1, 0, 0])
        mrec = addfield(mrec, ma.array(d, mask=m))
        assert_equal(mrec.f3, d)
        assert_equal(mrec.f3._mask, m)


def test_record_array_with_object_field():
    # Trac #1839
    y = ma.masked_array(
        [(1, '2'), (3, '4')],
        mask=[(0, 0), (0, 1)],
        dtype=[('a', int), ('b', object)])
    # getting an item used to fail
    y[1]<|MERGE_RESOLUTION|>--- conflicted
+++ resolved
@@ -5,8 +5,6 @@
 
 """
 import pickle
-
-import pytest
 
 import numpy as np
 import numpy.ma as ma
@@ -351,41 +349,25 @@
 
 
 class TestView:
-<<<<<<< HEAD
-    def _create_data(self):
-        (a, b) = (np.arange(10), np.random.rand(10))
-=======
 
     def _create_data(self):
         a, b = (np.arange(10), np.random.rand(10))
->>>>>>> c8e20055
         ndtype = [('a', float), ('b', float)]
         arr = np.array(list(zip(a, b)), dtype=ndtype)
 
         mrec = fromarrays([a, b], dtype=ndtype, fill_value=(-9., -99.))
         mrec.mask[3] = (False, True)
-<<<<<<< HEAD
-        return (mrec, a, b, arr)
-
-    def test_view_by_itself(self):
-        (mrec, a, b, arr) = self._create_data()
-=======
         return mrec, a, b, arr
 
     def test_view_by_itself(self):
         mrec = self._create_data()[0]
->>>>>>> c8e20055
         test = mrec.view()
         assert_(isinstance(test, MaskedRecords))
         assert_equal_records(test, mrec)
         assert_equal_records(test._mask, mrec._mask)
 
     def test_view_simple_dtype(self):
-<<<<<<< HEAD
-        (mrec, a, b, arr) = self._create_data()
-=======
         mrec, a, b, _ = self._create_data()
->>>>>>> c8e20055
         ntype = (float, 2)
         test = mrec.view(ntype)
         assert_(isinstance(test, ma.MaskedArray))
@@ -393,11 +375,7 @@
         assert_(test[3, 1] is ma.masked)
 
     def test_view_flexible_type(self):
-<<<<<<< HEAD
-        (mrec, a, b, arr) = self._create_data()
-=======
         mrec, _, _, arr = self._create_data()
->>>>>>> c8e20055
         alttype = [('A', float), ('B', float)]
         test = mrec.view(alttype)
         assert_(isinstance(test, MaskedRecords))
