--- conflicted
+++ resolved
@@ -16,7 +16,6 @@
 import warnings
 import weakref
 from contextlib import contextmanager
-from uuid import uuid4
 
 # Need to test an object that does not fully implement math interface
 from datetime import datetime, timedelta
@@ -315,17 +314,10 @@
         one = np.arange(10)
         two = np.arange(20).reshape(4, 5)
         three = np.arange(60, dtype=np.float64).reshape(2, 5, 6)
-<<<<<<< HEAD
-        return (one, two, three)
-
-    def test_attributes(self):
-        (one, two, three) = self._create_arrays()
-=======
         return one, two, three
 
     def test_attributes(self):
         one, two, three = self._create_arrays()
->>>>>>> c8e20055
         assert_equal(one.shape, (10,))
         assert_equal(two.shape, (4, 5))
         assert_equal(three.shape, (2, 5, 6))
@@ -347,11 +339,7 @@
         assert_equal(two.base, np.arange(20))
 
     def test_dtypeattr(self):
-<<<<<<< HEAD
-        (one, two, three) = self._create_arrays()
-=======
         one, _, three = self._create_arrays()
->>>>>>> c8e20055
         assert_equal(one.dtype, np.dtype(np.int_))
         assert_equal(three.dtype, np.dtype(np.float64))
         assert_equal(one.dtype.char, np.dtype(int).char)
@@ -370,11 +358,7 @@
         assert_(not isinstance(numpy_int, int))
 
     def test_stridesattr(self):
-<<<<<<< HEAD
-        (x, _, _) = self._create_arrays()
-=======
         x, _, _ = self._create_arrays()
->>>>>>> c8e20055
 
         def make_array(size, offset, strides):
             return np.ndarray(size, buffer=x, dtype=int,
@@ -391,11 +375,7 @@
         make_array(0, 0, 10)
 
     def test_set_stridesattr(self):
-<<<<<<< HEAD
-        (x, _, _) = self._create_arrays()
-=======
         x, _, _ = self._create_arrays()
->>>>>>> c8e20055
 
         def make_array(size, offset, strides):
             try:
@@ -758,66 +738,42 @@
         return np.array(0), np.array('x', object)
 
     def test_ellipsis_subscript(self):
-<<<<<<< HEAD
-        (a, b) = self._create_arrays()
-=======
         a, b = self._create_arrays()
->>>>>>> c8e20055
         assert_equal(a[...], 0)
         assert_equal(b[...], 'x')
         assert_(a[...].base is a)  # `a[...] is a` in numpy <1.9.
         assert_(b[...].base is b)  # `b[...] is b` in numpy <1.9.
 
     def test_empty_subscript(self):
-<<<<<<< HEAD
-        (a, b) = self._create_arrays()
-=======
         a, b = self._create_arrays()
->>>>>>> c8e20055
         assert_equal(a[()], 0)
         assert_equal(b[()], 'x')
         assert_(type(a[()]) is a.dtype.type)
         assert_(type(b[()]) is str)
 
     def test_invalid_subscript(self):
-<<<<<<< HEAD
-        (a, b) = self._create_arrays()
-=======
         a, b = self._create_arrays()
->>>>>>> c8e20055
         assert_raises(IndexError, lambda x: x[0], a)
         assert_raises(IndexError, lambda x: x[0], b)
         assert_raises(IndexError, lambda x: x[np.array([], int)], a)
         assert_raises(IndexError, lambda x: x[np.array([], int)], b)
 
     def test_ellipsis_subscript_assignment(self):
-<<<<<<< HEAD
-        (a, b) = self._create_arrays()
-=======
         a, b = self._create_arrays()
->>>>>>> c8e20055
         a[...] = 42
         assert_equal(a, 42)
         b[...] = ''
         assert_equal(b.item(), '')
 
     def test_empty_subscript_assignment(self):
-<<<<<<< HEAD
-        (a, b) = self._create_arrays()
-=======
         a, b = self._create_arrays()
->>>>>>> c8e20055
         a[()] = 42
         assert_equal(a, 42)
         b[()] = ''
         assert_equal(b.item(), '')
 
     def test_invalid_subscript_assignment(self):
-<<<<<<< HEAD
-        (a, b) = self._create_arrays()
-=======
         a, b = self._create_arrays()
->>>>>>> c8e20055
 
         def assign(x, i, v):
             x[i] = v
@@ -827,11 +783,7 @@
         assert_raises(ValueError, assign, a, (), '')
 
     def test_newaxis(self):
-<<<<<<< HEAD
-        (a, _) = self._create_arrays()
-=======
         a, _ = self._create_arrays()
->>>>>>> c8e20055
         assert_equal(a[np.newaxis].shape, (1,))
         assert_equal(a[..., np.newaxis].shape, (1,))
         assert_equal(a[np.newaxis, ...].shape, (1,))
@@ -842,11 +794,7 @@
         assert_equal(a[(np.newaxis,) * 10].shape, (1,) * 10)
 
     def test_invalid_newaxis(self):
-<<<<<<< HEAD
-        (a, _) = self._create_arrays()
-=======
         a, _ = self._create_arrays()
->>>>>>> c8e20055
 
         def subscript(x, i):
             x[i]
@@ -5623,6 +5571,7 @@
         x = np.linspace(0., 1., 42 * 3).reshape(42, 3)
         assert_raises(AxisError, np.lexsort, x, axis=2)
 
+@pytest.mark.thread_unsafe
 class TestIO:
     """Test tofile, fromfile, tobytes, and fromstring"""
 
@@ -5633,14 +5582,15 @@
         x[0, :, 1] = [np.nan, np.inf, -np.inf, np.nan]
         return x
 
-    def _create_tmp_filename(self, tmp_path, request):
+    @pytest.fixture(params=["string", "path_obj"])
+    def tmp_filename(self, tmp_path, request):
         # This fixture covers two cases:
         # one where the filename is a string and
         # another where it is a pathlib object
-        filename = tmp_path / ("file" + str(uuid4()))
-        if request == "string":
+        filename = tmp_path / "file"
+        if request.param == "string":
             filename = str(filename)
-        return filename
+        yield filename
 
     def test_nofile(self):
         # this should probably be supported as a file
@@ -5671,29 +5621,19 @@
         d = np.fromstring("1,2", sep=",", dtype=np.int64, count=0)
         assert d.shape == (0,)
 
-    @pytest.mark.parametrize("filename_type", ["string", "path_obj"])
-    def test_empty_files_text(self, filename_type, tmp_path):
-        tmp_filename = self._create_tmp_filename(tmp_path, filename_type)
+    def test_empty_files_text(self, tmp_filename):
         with open(tmp_filename, 'w') as f:
             pass
         y = np.fromfile(tmp_filename)
         assert_(y.size == 0, "Array not empty")
 
-    @pytest.mark.parametrize("filename_type", ["string", "path_obj"])
-    def test_empty_files_binary(self, filename_type, tmp_path):
-        tmp_filename = self._create_tmp_filename(tmp_path, filename_type)
+    def test_empty_files_binary(self, tmp_filename):
         with open(tmp_filename, 'wb') as f:
             pass
         y = np.fromfile(tmp_filename, sep=" ")
         assert_(y.size == 0, "Array not empty")
 
-<<<<<<< HEAD
-    @pytest.mark.parametrize("filename_type", ["string", "path_obj"])
-    def test_roundtrip_file(self, filename_type, tmp_path):
-        tmp_filename = self._create_tmp_filename(tmp_path, filename_type)
-=======
     def test_roundtrip_file(self, tmp_filename):
->>>>>>> c8e20055
         x = self._create_data()
         with open(tmp_filename, 'wb') as f:
             x.tofile(f)
@@ -5702,25 +5642,13 @@
             y = np.fromfile(f, dtype=x.dtype)
         assert_array_equal(y, x.flat)
 
-<<<<<<< HEAD
-    @pytest.mark.parametrize("filename_type", ["string", "path_obj"])
-    def test_roundtrip(self, filename_type, tmp_path):
-        tmp_filename = self._create_tmp_filename(tmp_path, filename_type)
-=======
     def test_roundtrip(self, tmp_filename):
->>>>>>> c8e20055
         x = self._create_data()
         x.tofile(tmp_filename)
         y = np.fromfile(tmp_filename, dtype=x.dtype)
         assert_array_equal(y, x.flat)
 
-<<<<<<< HEAD
-    @pytest.mark.parametrize("filename_type", ["string", "path_obj"])
-    def test_roundtrip_dump_pathlib(self, filename_type, tmp_path):
-        tmp_filename = self._create_tmp_filename(tmp_path, filename_type)
-=======
     def test_roundtrip_dump_pathlib(self, tmp_filename):
->>>>>>> c8e20055
         x = self._create_data()
         p = pathlib.Path(tmp_filename)
         x.dump(p)
@@ -5738,12 +5666,8 @@
         assert_array_equal(y, x.flatten('F'))
 
     def test_roundtrip_str(self):
-<<<<<<< HEAD
-        x = self._create_data().real.ravel()
-=======
         x = self._create_data()
         x = x.real.ravel()
->>>>>>> c8e20055
         s = "@".join(map(str, x))
         y = np.fromstring(s, sep="@")
         nan_mask = ~np.isfinite(x)
@@ -5751,25 +5675,14 @@
         assert_array_equal(x[~nan_mask], y[~nan_mask])
 
     def test_roundtrip_repr(self):
-<<<<<<< HEAD
-        x = self._create_data().real.ravel()
-=======
         x = self._create_data()
         x = x.real.ravel()
->>>>>>> c8e20055
         s = "@".join(repr(x)[11:-1] for x in x)
         y = np.fromstring(s, sep="@")
         assert_array_equal(x, y)
 
-<<<<<<< HEAD
-    @pytest.mark.parametrize("filename_type", ["string", "path_obj"])
-    def test_unseekable_fromfile(self, filename_type, tmp_path):
-        # gh-6246
-        tmp_filename = self._create_tmp_filename(tmp_path, filename_type)
-=======
     def test_unseekable_fromfile(self, tmp_filename):
         # gh-6246
->>>>>>> c8e20055
         x = self._create_data()
         x.tofile(tmp_filename)
 
@@ -5781,25 +5694,16 @@
             f.tell = fail
             assert_raises(OSError, np.fromfile, f, dtype=x.dtype)
 
-<<<<<<< HEAD
-    @pytest.mark.parametrize("filename_type", ["string", "path_obj"])
-    def test_io_open_unbuffered_fromfile(self, filename_type, tmp_path):
-        # gh-6632
-        tmp_filename = self._create_tmp_filename(tmp_path, filename_type)
-=======
     def test_io_open_unbuffered_fromfile(self, tmp_filename):
         # gh-6632
->>>>>>> c8e20055
         x = self._create_data()
         x.tofile(tmp_filename)
         with open(tmp_filename, 'rb', buffering=0) as f:
             y = np.fromfile(f, dtype=x.dtype)
             assert_array_equal(y, x.flat)
 
-    @pytest.mark.parametrize("filename_type", ["string", "path_obj"])
-    def test_largish_file(self, filename_type, tmp_path):
+    def test_largish_file(self, tmp_filename):
         # check the fallocate path on files > 16MB
-        tmp_filename = self._create_tmp_filename(tmp_path, filename_type)
         d = np.zeros(4 * 1024 ** 2)
         d.tofile(tmp_filename)
         assert_equal(os.path.getsize(tmp_filename), d.nbytes)
@@ -5818,25 +5722,16 @@
             d.tofile(f)
         assert_equal(os.path.getsize(tmp_filename), d.nbytes * 2)
 
-<<<<<<< HEAD
-    @pytest.mark.parametrize("filename_type", ["string", "path_obj"])
-    def test_io_open_buffered_fromfile(self, filename_type, tmp_path):
-        # gh-6632
-        tmp_filename = self._create_tmp_filename(tmp_path, filename_type)
-=======
     def test_io_open_buffered_fromfile(self, tmp_filename):
         # gh-6632
->>>>>>> c8e20055
         x = self._create_data()
         x.tofile(tmp_filename)
         with open(tmp_filename, 'rb', buffering=-1) as f:
             y = np.fromfile(f, dtype=x.dtype)
         assert_array_equal(y, x.flat)
 
-    @pytest.mark.parametrize("filename_type", ["string", "path_obj"])
-    def test_file_position_after_fromfile(self, filename_type, tmp_path):
+    def test_file_position_after_fromfile(self, tmp_filename):
         # gh-4118
-        tmp_filename = self._create_tmp_filename(tmp_path, filename_type)
         sizes = [io.DEFAULT_BUFFER_SIZE // 8,
                  io.DEFAULT_BUFFER_SIZE,
                  io.DEFAULT_BUFFER_SIZE * 8]
@@ -5855,10 +5750,8 @@
                     pos = f.tell()
                 assert_equal(pos, 10, err_msg=err_msg)
 
-    @pytest.mark.parametrize("filename_type", ["string", "path_obj"])
-    def test_file_position_after_tofile(self, filename_type, tmp_path):
+    def test_file_position_after_tofile(self, tmp_filename):
         # gh-4118
-        tmp_filename = self._create_tmp_filename(tmp_path, filename_type)
         sizes = [io.DEFAULT_BUFFER_SIZE // 8,
                  io.DEFAULT_BUFFER_SIZE,
                  io.DEFAULT_BUFFER_SIZE * 8]
@@ -5882,10 +5775,8 @@
                 pos = f.tell()
             assert_equal(pos, 10, err_msg=err_msg)
 
-    @pytest.mark.parametrize("filename_type", ["string", "path_obj"])
-    def test_load_object_array_fromfile(self, filename_type, tmp_path):
+    def test_load_object_array_fromfile(self, tmp_filename):
         # gh-12300
-        tmp_filename = self._create_tmp_filename(tmp_path, filename_type)
         with open(tmp_filename, 'w') as f:
             # Ensure we have a file with consistent contents
             pass
@@ -5897,13 +5788,7 @@
         assert_raises_regex(ValueError, "Cannot read into object array",
                             np.fromfile, tmp_filename, dtype=object)
 
-<<<<<<< HEAD
-    @pytest.mark.parametrize("filename_type", ["string", "path_obj"])
-    def test_fromfile_offset(self, filename_type, tmp_path):
-        tmp_filename = self._create_tmp_filename(tmp_path, filename_type)
-=======
     def test_fromfile_offset(self, tmp_filename):
->>>>>>> c8e20055
         x = self._create_data()
         with open(tmp_filename, 'wb') as f:
             x.tofile(f)
@@ -5938,17 +5823,8 @@
                     np.fromfile, tmp_filename, dtype=x.dtype,
                     sep=",", offset=1)
 
-    @pytest.mark.parametrize("filename_type", ["string", "path_obj"])
     @pytest.mark.skipif(IS_PYPY, reason="bug in PyPy's PyNumber_AsSsize_t")
-<<<<<<< HEAD
-    @pytest.mark.thread_unsafe("os.dup thread-unsafe?")
-    def test_fromfile_bad_dup(self, filename_type, tmp_path):
-        tmp_filename = self._create_tmp_filename(tmp_path, filename_type)
-        x = self._create_data()
-
-=======
     def test_fromfile_bad_dup(self, tmp_filename):
->>>>>>> c8e20055
         def dup_str(fd):
             return 'abc'
 
@@ -6006,50 +5882,38 @@
         else:
             assert False, request.param
 
-    @pytest.mark.parametrize("filename_type", ["string", "path_obj"])
-    def test_nan(self, filename_type, tmp_path, decimal_sep_localization):
-        tmp_filename = self._create_tmp_filename(tmp_path, filename_type)
+    def test_nan(self, tmp_filename, decimal_sep_localization):
         self._check_from(
             b"nan +nan -nan NaN nan(foo) +NaN(BAR) -NAN(q_u_u_x_)",
             [np.nan, np.nan, np.nan, np.nan, np.nan, np.nan, np.nan],
             tmp_filename,
             sep=' ')
 
-    @pytest.mark.parametrize("filename_type", ["string", "path_obj"])
-    def test_inf(self, filename_type, tmp_path, decimal_sep_localization):
-        tmp_filename = self._create_tmp_filename(tmp_path, filename_type)
+    def test_inf(self, tmp_filename, decimal_sep_localization):
         self._check_from(
             b"inf +inf -inf infinity -Infinity iNfInItY -inF",
             [np.inf, np.inf, -np.inf, np.inf, -np.inf, np.inf, -np.inf],
             tmp_filename,
             sep=' ')
 
-    @pytest.mark.parametrize("filename_type", ["string", "path_obj"])
-    def test_numbers(self, filename_type, tmp_path, decimal_sep_localization):
-        tmp_filename = self._create_tmp_filename(tmp_path, filename_type)
+    def test_numbers(self, tmp_filename, decimal_sep_localization):
         self._check_from(
             b"1.234 -1.234 .3 .3e55 -123133.1231e+133",
             [1.234, -1.234, .3, .3e55, -123133.1231e+133],
             tmp_filename,
             sep=' ')
 
-    @pytest.mark.parametrize("filename_type", ["string", "path_obj"])
-    def test_binary(self, filename_type, tmp_path):
-        tmp_filename = self._create_tmp_filename(tmp_path, filename_type)
+    def test_binary(self, tmp_filename):
         self._check_from(
             b'\x00\x00\x80?\x00\x00\x00@\x00\x00@@\x00\x00\x80@',
             np.array([1, 2, 3, 4]),
             tmp_filename,
             dtype='<f4')
 
-    @pytest.mark.parametrize("filename_type", ["string", "path_obj"])
-    def test_string(self, filename_type, tmp_path):
-        tmp_filename = self._create_tmp_filename(tmp_path, filename_type)
+    def test_string(self, tmp_filename):
         self._check_from(b'1,2,3,4', [1., 2., 3., 4.], tmp_filename, sep=',')
 
-    @pytest.mark.parametrize("filename_type", ["string", "path_obj"])
-    def test_counted_string(self, filename_type, tmp_path, decimal_sep_localization):
-        tmp_filename = self._create_tmp_filename(tmp_path, filename_type)
+    def test_counted_string(self, tmp_filename, decimal_sep_localization):
         self._check_from(
             b'1,2,3,4', [1., 2., 3., 4.], tmp_filename, count=4, sep=',')
         self._check_from(
@@ -6057,49 +5921,35 @@
         self._check_from(
             b'1,2,3,4', [1., 2., 3., 4.], tmp_filename, count=-1, sep=',')
 
-    @pytest.mark.parametrize("filename_type", ["string", "path_obj"])
-    def test_string_with_ws(self, filename_type, tmp_path):
-        tmp_filename = self._create_tmp_filename(tmp_path, filename_type)
+    def test_string_with_ws(self, tmp_filename):
         self._check_from(
             b'1 2  3     4   ', [1, 2, 3, 4], tmp_filename, dtype=int, sep=' ')
 
-    @pytest.mark.parametrize("filename_type", ["string", "path_obj"])
-    def test_counted_string_with_ws(self, filename_type, tmp_path):
-        tmp_filename = self._create_tmp_filename(tmp_path, filename_type)
+    def test_counted_string_with_ws(self, tmp_filename):
         self._check_from(
             b'1 2  3     4   ', [1, 2, 3], tmp_filename, count=3, dtype=int,
             sep=' ')
 
-    @pytest.mark.parametrize("filename_type", ["string", "path_obj"])
-    def test_ascii(self, filename_type, tmp_path, decimal_sep_localization):
-        tmp_filename = self._create_tmp_filename(tmp_path, filename_type)
+    def test_ascii(self, tmp_filename, decimal_sep_localization):
         self._check_from(
             b'1 , 2 , 3 , 4', [1., 2., 3., 4.], tmp_filename, sep=',')
         self._check_from(
             b'1,2,3,4', [1., 2., 3., 4.], tmp_filename, dtype=float, sep=',')
 
-    @pytest.mark.parametrize("filename_type", ["string", "path_obj"])
-    def test_malformed(self, filename_type, tmp_path, decimal_sep_localization):
-        tmp_filename = self._create_tmp_filename(tmp_path, filename_type)
+    def test_malformed(self, tmp_filename, decimal_sep_localization):
         with assert_raises(ValueError):
             self._check_from(
                 b'1.234 1,234', [1.234, 1.], tmp_filename, sep=' ')
 
-    @pytest.mark.parametrize("filename_type", ["string", "path_obj"])
-    def test_long_sep(self, filename_type, tmp_path):
-        tmp_filename = self._create_tmp_filename(tmp_path, filename_type)
+    def test_long_sep(self, tmp_filename):
         self._check_from(
             b'1_x_3_x_4_x_5', [1, 3, 4, 5], tmp_filename, sep='_x_')
 
-    @pytest.mark.parametrize("filename_type", ["string", "path_obj"])
-    def test_dtype(self, filename_type, tmp_path):
-        tmp_filename = self._create_tmp_filename(tmp_path, filename_type)
+    def test_dtype(self, tmp_filename):
         v = np.array([1, 2, 3, 4], dtype=np.int_)
         self._check_from(b'1,2,3,4', v, tmp_filename, sep=',', dtype=np.int_)
 
-    @pytest.mark.parametrize("filename_type", ["string", "path_obj"])
-    def test_dtype_bool(self, filename_type, tmp_path):
-        tmp_filename = self._create_tmp_filename(tmp_path, filename_type)
+    def test_dtype_bool(self, tmp_filename):
         # can't use _check_from because fromstring can't handle True/False
         v = np.array([True, False, True, False], dtype=np.bool)
         s = b'1,0,-2.3,0'
@@ -6109,9 +5959,7 @@
         assert_(y.dtype == '?')
         assert_array_equal(y, v)
 
-    @pytest.mark.parametrize("filename_type", ["string", "path_obj"])
-    def test_tofile_sep(self, filename_type, tmp_path, decimal_sep_localization):
-        tmp_filename = self._create_tmp_filename(tmp_path, filename_type)
+    def test_tofile_sep(self, tmp_filename, decimal_sep_localization):
         x = np.array([1.51, 2, 3.51, 4], dtype=float)
         with open(tmp_filename, 'w') as f:
             x.tofile(f, sep=',')
@@ -6121,9 +5969,7 @@
         y = np.array([float(p) for p in s.split(',')])
         assert_array_equal(x, y)
 
-    @pytest.mark.parametrize("filename_type", ["string", "path_obj"])
-    def test_tofile_format(self, filename_type, tmp_path, decimal_sep_localization):
-        tmp_filename = self._create_tmp_filename(tmp_path, filename_type)
+    def test_tofile_format(self, tmp_filename, decimal_sep_localization):
         x = np.array([1.51, 2, 3.51, 4], dtype=float)
         with open(tmp_filename, 'w') as f:
             x.tofile(f, sep=',', format='%.2f')
@@ -6131,9 +5977,7 @@
             s = f.read()
         assert_equal(s, '1.51,2.00,3.51,4.00')
 
-    @pytest.mark.parametrize("filename_type", ["string", "path_obj"])
-    def test_tofile_cleanup(self, filename_type, tmp_path):
-        tmp_filename = self._create_tmp_filename(tmp_path, filename_type)
+    def test_tofile_cleanup(self, tmp_filename):
         x = np.zeros((10), dtype=object)
         with open(tmp_filename, 'wb') as f:
             assert_raises(OSError, lambda: x.tofile(f, sep=''))
@@ -6144,10 +5988,8 @@
         assert_raises(OSError, lambda: x.tofile(tmp_filename))
         os.remove(tmp_filename)
 
-    @pytest.mark.parametrize("filename_type", ["string", "path_obj"])
-    def test_fromfile_subarray_binary(self, filename_type, tmp_path):
+    def test_fromfile_subarray_binary(self, tmp_filename):
         # Test subarray dtypes which are absorbed into the shape
-        tmp_filename = self._create_tmp_filename(tmp_path, filename_type)
         x = np.arange(24, dtype="i4").reshape(2, 3, 4)
         x.tofile(tmp_filename)
         res = np.fromfile(tmp_filename, dtype="(3,4)i4")
@@ -6158,9 +6000,7 @@
             # binary fromstring raises
             np.fromstring(x_str, dtype="(3,4)i4")
 
-    @pytest.mark.parametrize("filename_type", ["string", "path_obj"])
-    def test_parsing_subarray_unsupported(self, filename_type, tmp_path):
-        tmp_filename = self._create_tmp_filename(tmp_path, filename_type)
+    def test_parsing_subarray_unsupported(self, tmp_filename):
         # We currently do not support parsing subarray dtypes
         data = "12,42,13," * 50
         with pytest.raises(ValueError):
@@ -6172,12 +6012,10 @@
         with pytest.raises(ValueError):
             np.fromfile(tmp_filename, dtype="(3,)i", sep=",")
 
-    @pytest.mark.parametrize("filename_type", ["string", "path_obj"])
-    def test_read_shorter_than_count_subarray(self, filename_type, tmp_path):
+    def test_read_shorter_than_count_subarray(self, tmp_filename):
         # Test that requesting more values does not cause any problems
         # in conjunction with subarray dimensions being absorbed into the
         # array dimension.
-        tmp_filename = self._create_tmp_filename(tmp_path, filename_type)
         expected = np.arange(511 * 10, dtype="i").reshape(-1, 10)
 
         binary = expected.tobytes()
@@ -6226,29 +6064,17 @@
             del arr
             mm.close()
 
+
 class TestFlat:
     def _create_arrays(self):
         a = np.arange(20.0).reshape(4, 5)
         a.flags.writeable = False
         b = a[::2, ::2]
-<<<<<<< HEAD
-        return (a, b)
-
-    def _create_arrays0(self):
-        a0 = np.arange(20.0).reshape((4, 5))
-        b0 = a0[::2, ::2]
-        return (a0, b0)
-
-    def test_contiguous(self):
-        testpassed = False
-        (a, _) = self._create_arrays()
-=======
         return a, b
 
     def test_contiguous(self):
         testpassed = False
         a, _ = self._create_arrays()
->>>>>>> c8e20055
         try:
             a.flat[12] = 100.0
         except ValueError:
@@ -6258,11 +6084,7 @@
 
     def test_discontiguous(self):
         testpassed = False
-<<<<<<< HEAD
-        (_, b) = self._create_arrays()
-=======
         _, b = self._create_arrays()
->>>>>>> c8e20055
         try:
             b.flat[4] = 100.0
         except ValueError:
@@ -6271,17 +6093,12 @@
         assert_(b.flat[4] == 12.0)
 
     def test___array__(self):
-<<<<<<< HEAD
-        (a, b) = self._create_arrays()
-        (a0, b0) = self._create_arrays0()
-=======
         a0 = np.arange(20.0)
         a = a0.reshape(4, 5)
         a0 = a0.reshape((4, 5))
         a.flags.writeable = False
         b = a[::2, ::2]
         b0 = a0[::2, ::2]
->>>>>>> c8e20055
         c = a.flat.__array__()
         d = b.flat.__array__()
         e = a0.flat.__array__()
@@ -6299,11 +6116,7 @@
     @pytest.mark.skipif(not HAS_REFCOUNT, reason="Python lacks refcounts")
     def test_refcount(self):
         # includes regression test for reference count error gh-13165
-<<<<<<< HEAD
-        (a, _) = self._create_arrays()
-=======
         a, _ = self._create_arrays()
->>>>>>> c8e20055
         inds = [np.intp(0), np.array([True] * a.size), np.array([0]), None]
         indtype = np.dtype(np.intp)
         rc_indtype = sys.getrefcount(indtype)
@@ -6558,6 +6371,7 @@
         v[:] = (4, 5)
         assert_equal(a[0].item(), (4, 1, 5))
 
+
 class TestView:
     def test_basic(self):
         x = np.array([(1, 2, 3, 4), (5, 6, 7, 8)],
@@ -6592,11 +6406,7 @@
         rmat = rng.random((4, 5))
         cmat = rmat + 1j * rmat
         omat = np.array([Decimal(str(r)) for r in rmat.flat]).reshape(4, 5)
-<<<<<<< HEAD
-        return (rmat, cmat, omat)
-=======
         return rmat, cmat, omat
->>>>>>> c8e20055
 
     def test_python_type(self):
         for x in (np.float16(1.), 1, 1., 1 + 0j):
@@ -6705,11 +6515,7 @@
                 assert_(res is tgt)
 
     def test_ddof(self):
-<<<<<<< HEAD
-        (rmat, _, _) = self._create_data()
-=======
         rmat, _, _ = self._create_data()
->>>>>>> c8e20055
         for f in [_var]:
             for ddof in range(3):
                 dim = rmat.shape[1]
@@ -6724,11 +6530,7 @@
                 assert_almost_equal(res, tgt)
 
     def test_ddof_too_big(self):
-<<<<<<< HEAD
-        (rmat, _, _) = self._create_data()
-=======
         rmat, _, _ = self._create_data()
->>>>>>> c8e20055
         dim = rmat.shape[1]
         for f in [_var, _std]:
             for ddof in range(dim, dim + 2):
@@ -6754,11 +6556,7 @@
                     assert_equal(f(A, axis=axis), np.zeros([]))
 
     def test_mean_values(self):
-<<<<<<< HEAD
-        (rmat, cmat, omat) = self._create_data()
-=======
         rmat, cmat, omat = self._create_data()
->>>>>>> c8e20055
         for mat in [rmat, cmat, omat]:
             for axis in [0, 1]:
                 tgt = mat.sum(axis=axis)
@@ -6817,11 +6615,7 @@
             assert_equal(np.mean(a, where=False), np.nan)
 
     def test_var_values(self):
-<<<<<<< HEAD
-        (rmat, cmat, omat) = self._create_data()
-=======
         rmat, cmat, omat = self._create_data()
->>>>>>> c8e20055
         for mat in [rmat, cmat, omat]:
             for axis in [0, 1, None]:
                 msqr = _mean(mat * mat.conj(), axis=axis)
@@ -6836,11 +6630,7 @@
         ('clongdouble', 7),
     ))
     def test_var_complex_values(self, complex_dtype, ndec):
-<<<<<<< HEAD
-        (_, cmat, _) = self._create_data()
-=======
         _, cmat, _ = self._create_data()
->>>>>>> c8e20055
         # Test fast-paths for every builtin complex type
         for axis in [0, 1, None]:
             mat = cmat.copy().astype(complex_dtype)
@@ -6853,11 +6643,7 @@
     def test_var_dimensions(self):
         # _var paths for complex number introduce additions on views that
         # increase dimensions. Ensure this generalizes to higher dims
-<<<<<<< HEAD
-        (_, cmat, _) = self._create_data()
-=======
         _, cmat, _ = self._create_data()
->>>>>>> c8e20055
         mat = np.stack([cmat] * 3)
         for axis in [0, 1, 2, -1, None]:
             msqr = _mean(mat * mat.conj(), axis=axis)
@@ -6869,11 +6655,7 @@
     def test_var_complex_byteorder(self):
         # Test that var fast-path does not cause failures for complex arrays
         # with non-native byteorder
-<<<<<<< HEAD
-        (_, cmat, _) = self._create_data()
-=======
         _, cmat, _ = self._create_data()
->>>>>>> c8e20055
         cmat = cmat.copy().astype('complex128')
         cmat_swapped = cmat.astype(cmat.dtype.newbyteorder())
         assert_almost_equal(cmat.var(), cmat_swapped.var())
@@ -6922,11 +6704,7 @@
             assert_equal(np.var(a, where=False), np.nan)
 
     def test_std_values(self):
-<<<<<<< HEAD
-        (rmat, cmat, omat) = self._create_data()
-=======
         rmat, cmat, omat = self._create_data()
->>>>>>> c8e20055
         for mat in [rmat, cmat, omat]:
             for axis in [0, 1, None]:
                 tgt = np.sqrt(_var(mat, axis=axis))
@@ -7058,108 +6836,65 @@
 
 
 class TestDot:
-<<<<<<< HEAD
-    def _create_data(self):
-        rng = np.random.default_rng(128)
-=======
     N = 7
 
     def _create_data(self):
         rng = np.random.RandomState(128)
->>>>>>> c8e20055
         A = rng.random((4, 2))
         b1 = rng.random((2, 1))
         b2 = rng.random(2)
         b3 = rng.random((1, 2))
         b4 = rng.random(4)
-<<<<<<< HEAD
-        return (A, b1, b2, b3, b4)
-
-    N = 7
-
-    def test_dotmatmat(self):
-        (A, _, _, _, _) = self._create_data()
-=======
         return A, b1, b2, b3, b4
 
     def test_dotmatmat(self):
         A, _, _, _, _ = self._create_data()
->>>>>>> c8e20055
         res = np.dot(A.transpose(), A)
-        tgt = np.array([[1.47632191, 1.30902162],
-                        [1.30902162, 1.44047178]])
+        tgt = np.array([[1.45046013, 0.86323640],
+                        [0.86323640, 0.84934569]])
         assert_almost_equal(res, tgt, decimal=self.N)
 
     def test_dotmatvec(self):
-<<<<<<< HEAD
-        (A, b1, _, _, _) = self._create_data()
-=======
         A, b1, _, _, _ = self._create_data()
->>>>>>> c8e20055
         res = np.dot(A, b1)
-        tgt = np.array([[0.53147439], [0.3881244],
-                    [0.28278056], [0.81799083]])
+        tgt = np.array([[0.32114320], [0.04889721],
+                        [0.15696029], [0.33612621]])
         assert_almost_equal(res, tgt, decimal=self.N)
 
     def test_dotmatvec2(self):
-<<<<<<< HEAD
-        (A, _, b2, _, _) = self._create_data()
-=======
         A, _, b2, _, _ = self._create_data()
->>>>>>> c8e20055
         res = np.dot(A, b2)
-        tgt = np.array([0.73687498, 0.51701463, 0.27242132, 1.09264356])
+        tgt = np.array([0.29677940, 0.04518649, 0.14468333, 0.31039293])
         assert_almost_equal(res, tgt, decimal=self.N)
 
     def test_dotvecmat(self):
-<<<<<<< HEAD
-        (A, _, _, _, b4) = self._create_data()
-=======
         A, _, _, _, b4 = self._create_data()
->>>>>>> c8e20055
         res = np.dot(b4, A)
-        tgt = np.array([0.30087302, 0.76540662])
+        tgt = np.array([1.23495091, 1.12222648])
         assert_almost_equal(res, tgt, decimal=self.N)
 
     def test_dotvecmat2(self):
-<<<<<<< HEAD
-        (A, _, _, b3, _) = self._create_data()
-=======
         A, _, _, b3, _ = self._create_data()
->>>>>>> c8e20055
         res = np.dot(b3, A.transpose())
-        tgt = np.array([[0.87004937, 0.63750863, 0.47499902, 1.3432763]])
+        tgt = np.array([[0.58793804, 0.08957460, 0.30605758, 0.62716383]])
         assert_almost_equal(res, tgt, decimal=self.N)
 
     def test_dotvecmat3(self):
-<<<<<<< HEAD
-        (A, _, _, _, b4) = self._create_data()
-=======
         A, _, _, _, b4 = self._create_data()
->>>>>>> c8e20055
         res = np.dot(A.transpose(), b4)
-        tgt = np.array([0.30087302, 0.76540662])
+        tgt = np.array([1.23495091, 1.12222648])
         assert_almost_equal(res, tgt, decimal=self.N)
 
     def test_dotvecvecouter(self):
-<<<<<<< HEAD
-        (_, b1, _, b3, _) = self._create_data()
-=======
         _, b1, _, b3, _ = self._create_data()
->>>>>>> c8e20055
         res = np.dot(b1, b3)
-        tgt = np.array([[0.41852888, 0.35668856],
-                        [0.33830126, 0.28831508]])
+        tgt = np.array([[0.20128610, 0.08400440], [0.07190947, 0.03001058]])
         assert_almost_equal(res, tgt, decimal=self.N)
 
     def test_dotvecvecinner(self):
-<<<<<<< HEAD
-        (_, b1, _, b3, _) = self._create_data()
-=======
         _, b1, _, b3, _ = self._create_data()
->>>>>>> c8e20055
         res = np.dot(b3, b1)
-        tgt = np.array([[0.70684396]])
+        tgt = np.array([[0.23129668]])
         assert_almost_equal(res, tgt, decimal=self.N)
 
     def test_dotcolumnvect1(self):
@@ -7177,27 +6912,19 @@
         assert_almost_equal(res, tgt, decimal=self.N)
 
     def test_dotvecscalar(self):
-<<<<<<< HEAD
-        rng = np.random.default_rng(100)
-=======
         rng = np.random.RandomState(100)
->>>>>>> c8e20055
         b1 = rng.random((1, 1))
         b2 = rng.random((1, 4))
         res = np.dot(b1, b2)
-        tgt = np.array([[0.49811165, 0.2411955, 0.03586377, 0.81298353]])
+        tgt = np.array([[0.15126730, 0.23068496, 0.45905553, 0.00256425]])
         assert_almost_equal(res, tgt, decimal=self.N)
 
     def test_dotvecscalar2(self):
-<<<<<<< HEAD
-        rng = np.random.default_rng(100)
-=======
         rng = np.random.RandomState(100)
->>>>>>> c8e20055
         b1 = rng.random((4, 1))
         b2 = rng.random((1, 1))
         res = np.dot(b1, b2)
-        tgt = np.array([[0.81298353], [0.58083745], [0.28125296], [0.04181999]])
+        tgt = np.array([[0.00256425], [0.00131359], [0.00200324], [0.00398638]])
         assert_almost_equal(res, tgt, decimal=self.N)
 
     def test_all(self):
@@ -8018,35 +7745,20 @@
         x2 = 2 * np.ones((2, 3), dtype=int)
         y2 = 3 * np.ones((2, 3), dtype=int)
         ind = [0, 0, 1]
-<<<<<<< HEAD
-        return (x, y, x2, y2, ind)
-
-    def test_basic(self):
-        (x, y, _, _, ind) = self._create_data()
-=======
         return x, y, x2, y2, ind
 
     def test_basic(self):
         x, y, _, _, ind = self._create_data()
->>>>>>> c8e20055
         A = np.choose(ind, (x, y))
         assert_equal(A, [2, 2, 3])
 
     def test_broadcast1(self):
-<<<<<<< HEAD
-        (_, _, x2, y2, ind) = self._create_data()
-=======
         _, _, x2, y2, ind = self._create_data()
->>>>>>> c8e20055
         A = np.choose(ind, (x2, y2))
         assert_equal(A, [[2, 2, 3], [2, 2, 3]])
 
     def test_broadcast2(self):
-<<<<<<< HEAD
-        (x, _, _, y2, ind) = self._create_data()
-=======
         x, _, _, y2, ind = self._create_data()
->>>>>>> c8e20055
         A = np.choose(ind, (x, y2))
         assert_equal(A, [[2, 2, 3], [2, 2, 3]])
 
@@ -8080,37 +7792,22 @@
     def _create_data(self):
         m = np.array([1, 2, 3, 4, 5, 6])
         m_rect = m.reshape((2, 3))
-<<<<<<< HEAD
-        return (m, m_rect)
-
-    def test_basic(self):
-        (m, _) = self._create_data()
-=======
         return m, m_rect
 
     def test_basic(self):
         m, _ = self._create_data()
->>>>>>> c8e20055
         A = np.repeat(m, [1, 3, 2, 1, 1, 2])
         assert_equal(A, [1, 2, 2, 2, 3,
                          3, 4, 5, 6, 6])
 
     def test_broadcast1(self):
-<<<<<<< HEAD
-        (m, _) = self._create_data()
-=======
         m, _ = self._create_data()
->>>>>>> c8e20055
         A = np.repeat(m, 2)
         assert_equal(A, [1, 1, 2, 2, 3, 3,
                          4, 4, 5, 5, 6, 6])
 
     def test_axis_spec(self):
-<<<<<<< HEAD
-        (_, m_rect) = self._create_data()
-=======
         _, m_rect = self._create_data()
->>>>>>> c8e20055
         A = np.repeat(m_rect, [2, 1], axis=0)
         assert_equal(A, [[1, 2, 3],
                          [1, 2, 3],
@@ -8121,11 +7818,7 @@
                          [4, 5, 5, 5, 6, 6]])
 
     def test_broadcast2(self):
-<<<<<<< HEAD
-        (_, m_rect) = self._create_data()
-=======
         _, m_rect = self._create_data()
->>>>>>> c8e20055
         A = np.repeat(m_rect, 2, axis=0)
         assert_equal(A, [[1, 2, 3],
                          [1, 2, 3],
@@ -10897,7 +10590,7 @@
     assert_arg_sorted(arr, np.argsort(arr, kind='quick'))
 
 @pytest.mark.skipif(not HAS_REFCOUNT, reason="Python lacks refcounts")
-@pytest.mark.thread_unsafe(reason="Global state with ref counts")
+@pytest.mark.thread_unsafe
 def test_gh_22683():
     b = 777.68760986
     a = np.array([b] * 10000, dtype=object)
