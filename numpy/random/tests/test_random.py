--- conflicted
+++ resolved
@@ -105,16 +105,6 @@
 
 
 class TestSetState:
-<<<<<<< HEAD
-    def _create_data(self):
-        seed = 1234567890
-        prng = random.RandomState(seed)
-        state = prng.get_state()
-        return (prng, state)
-
-    def test_basic(self):
-        (prng, state) = self._create_data()
-=======
     def _create_rng(self):
         seed = 1234567890
         prng = random.RandomState(seed)
@@ -123,7 +113,6 @@
 
     def test_basic(self):
         prng, state = self._create_rng()
->>>>>>> c8e20055
         old = prng.tomaxint(16)
         prng.set_state(state)
         new = prng.tomaxint(16)
@@ -131,11 +120,7 @@
 
     def test_gaussian_reset(self):
         # Make sure the cached every-other-Gaussian is reset.
-<<<<<<< HEAD
-        (prng, state) = self._create_data()
-=======
         prng, state = self._create_rng()
->>>>>>> c8e20055
         old = prng.standard_normal(size=3)
         prng.set_state(state)
         new = prng.standard_normal(size=3)
@@ -144,11 +129,7 @@
     def test_gaussian_reset_in_media_res(self):
         # When the state is saved with a cached Gaussian, make sure the
         # cached Gaussian is restored.
-<<<<<<< HEAD
-        (prng, state) = self._create_data()
-=======
         prng, state = self._create_rng()
->>>>>>> c8e20055
         prng.standard_normal()
         state = prng.get_state()
         old = prng.standard_normal(size=3)
@@ -159,11 +140,7 @@
     def test_backwards_compatibility(self):
         # Make sure we can accept old state tuples that do not have the
         # cached Gaussian value.
-<<<<<<< HEAD
-        (prng, state) = self._create_data()
-=======
         prng, state = self._create_rng()
->>>>>>> c8e20055
         old_state = state[:-2]
         x1 = prng.standard_normal(size=16)
         prng.set_state(old_state)
@@ -176,20 +153,12 @@
     def test_negative_binomial(self):
         # Ensure that the negative binomial results take floating point
         # arguments without truncation.
-<<<<<<< HEAD
-        (prng, _) = self._create_data()
-=======
         prng, _ = self._create_rng()
->>>>>>> c8e20055
         prng.negative_binomial(0.5, 0.5)
 
     def test_set_invalid_state(self):
         # gh-25402
-<<<<<<< HEAD
-        (prng, _) = self._create_data()
-=======
         prng, _ = self._create_rng()
->>>>>>> c8e20055
         with pytest.raises(IndexError):
             prng.set_state(())
 
@@ -257,7 +226,7 @@
         assert_(vals.max() < 2)
         assert_(vals.min() >= 0)
 
-    @pytest.mark.thread_unsafe(reason="np.random.seed() is global state")
+    @pytest.mark.thread_unsafe
     def test_repeatability(self):
         import hashlib
         # We use a sha256 hash of generated sequences of 1000 samples
@@ -334,7 +303,7 @@
             assert_equal(type(sample), dt)
 
 
-@pytest.mark.thread_unsafe("np.random.seed() is global state")
+@pytest.mark.thread_unsafe
 class TestRandomDist:
     # Make sure the random distribution returns the correct value for a
     # given seed
@@ -1087,7 +1056,7 @@
         assert_array_equal(actual, desired)
 
 
-@pytest.mark.thread_unsafe("np.random.seed() is global state")
+@pytest.mark.thread_unsafe
 class TestBroadcast:
     # tests that functions that broadcast behave
     # correctly when presented with non-scalar arguments
@@ -1702,23 +1671,11 @@
 
 # See Issue #4263
 class TestSingleEltArrayInput:
-<<<<<<< HEAD
-    def _create_data(self):
-        argOne = np.array([2])
-        argTwo = np.array([3])
-        argThree = np.array([4])
-        tgtShape = (1,)
-        return (argOne, argTwo, argThree, tgtShape)
-
-    def test_one_arg_funcs(self):
-        (argOne, _, _, tgtShape) = self._create_data()
-=======
     def _create_arrays(self):
         return np.array([2]), np.array([3]), np.array([4]), (1,)
 
     def test_one_arg_funcs(self):
         argOne, _, _, tgtShape = self._create_arrays()
->>>>>>> c8e20055
         funcs = (np.random.exponential, np.random.standard_gamma,
                  np.random.chisquare, np.random.standard_t,
                  np.random.pareto, np.random.weibull,
@@ -1738,11 +1695,7 @@
             assert_equal(out.shape, tgtShape)
 
     def test_two_arg_funcs(self):
-<<<<<<< HEAD
-        (argOne, argTwo, _, tgtShape) = self._create_data()
-=======
         argOne, argTwo, _, tgtShape = self._create_arrays()
->>>>>>> c8e20055
         funcs = (np.random.uniform, np.random.normal,
                  np.random.beta, np.random.gamma,
                  np.random.f, np.random.noncentral_chisquare,
@@ -1770,11 +1723,7 @@
             assert_equal(out.shape, tgtShape)
 
     def test_randint(self):
-<<<<<<< HEAD
-        (_, _, _, tgtShape) = self._create_data()
-=======
         _, _, _, tgtShape = self._create_arrays()
->>>>>>> c8e20055
         itype = [bool, np.int8, np.uint8, np.int16, np.uint16,
                  np.int32, np.uint32, np.int64, np.uint64]
         func = np.random.randint
@@ -1792,11 +1741,7 @@
             assert_equal(out.shape, tgtShape)
 
     def test_three_arg_funcs(self):
-<<<<<<< HEAD
-        (argOne, argTwo, argThree, tgtShape) = self._create_data()
-=======
         argOne, argTwo, argThree, tgtShape = self._create_arrays()
->>>>>>> c8e20055
         funcs = [np.random.noncentral_f, np.random.triangular,
                  np.random.hypergeometric]
 
