--- conflicted
+++ resolved
@@ -147,13 +147,6 @@
 def add_np(doctest_namespace):
     doctest_namespace['np'] = numpy
 
-<<<<<<< HEAD
-@pytest.fixture(autouse=False)
-def env_setup(monkeypatch):
-    monkeypatch.setenv('PYTHONHASHSEED', '0')
-
-=======
->>>>>>> c8e20055
 
 if HAVE_SCPDT:
 
